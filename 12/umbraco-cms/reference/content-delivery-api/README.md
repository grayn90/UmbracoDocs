--- conflicted
+++ resolved
@@ -625,6 +625,54 @@
 {% endtab %}
 {% endtabs %}
 
+## Current Limitations
+
+The Content Delivery API provides a powerful and flexible way to retrieve content from the Umbraco CMS. There are, however, certain limitations to be aware of.
+
+In this section, we will discuss some of the known limitations of the API, and how to work around them if necessary.
+
+### Protected content
+
+The Delivery API supports protected content and member authentication. This is however an opt-in feature. You can read more about it in the [Protected Content in the Delivery API](protected-content-in-the-delivery-api.md) article.
+
+If member authentication is _not_ explicitly enabled, protected content is ignored and never exposed by the Delivery API.
+
+As a result, lifting protection from a content item requires an additional step to ensure it becomes accessible through the Delivery API. The recommended way is to publish the content item again. Alternatively, you can manually rebuild the _DeliveryApiContentIndex_ to reflect the changes.
+
+### Preview functionality
+
+There is no built-in functionality for editors to preview content in the Umbraco Backoffice using the Delivery API. However, this is something high on our list for potential future improvements.
+
+Content that is exclusively in a draft state is not available via the Delivery API's multi-items endpoint. However, once the content node is published, it will be available for retrieval, whether it is in a draft or published state. We will evaluate our options to improve this workflow.
+
+### Property editors
+
+There are certain limitations associated with some of the built-in property editors in Umbraco. Let's go through these below:
+
+#### Grid Layout (legacy)
+
+The Legacy Grid in Umbraco is supported to a certain extent. However, it is important to note that it may not be suitable for headless content scenarios. Instead, we recommend using the Block Grid property editor.
+
+#### Rich Text Editor
+
+The Delivery API is not going to support the rendering of Macros within the Rich Text Editor. Therefore, any Macros included in the content will not be executed or output when retrieving content through the API.
+
+When outputting the Rich Text Editor content as HTML (_the default format_), it is important to be aware that internal links may be insufficient in a multi-site setup. There is a possibility that this limitation may be addressed in future updates. However, consider the alternative approach to rendering the RTE content as JSON.
+
+#### Member Picker
+
+The Member Picker property editor is not supported in the Delivery API to avoid the risk of leaking member data.
+
+#### Multinode Treepicker
+
+The Multinode Treepicker property editor, when configured for members, is also unsupported in the Delivery API. This is due to the same concern of potentially leaking member data.
+
+### Making changes to `DisallowedContentTypeAliases`
+
+When changing the content type aliases in the `Umbraco:CMS:DeliveryApi:DisallowedContentTypeAliases` configuration setting, the _DeliveryApiContentIndex_ should be rebuilt. This ensures that the disallowed content types are not exposed through the Delivery API.
+
+Alternatively the relevant content items can be republished. This will ensure that the changes are reflected, eliminating the need to rebuild the index.
+
 ## Extension points
 
 The Delivery API has been designed with extensibility in mind, offering multiple extension points that provide greater flexibility and customization options. These extension points allow you to tailor the API's behaviour and expand its capabilities to meet your specific requirements.
@@ -714,55 +762,4 @@
 
 When changing the content type aliases in the `Umbraco:CMS:DeliveryApi:DisallowedContentTypeAliases` configuration setting, the _DeliveryApiContentIndex_ should be rebuilt. This ensures that the disallowed content types are not exposed through the Delivery API.
 
-<<<<<<< HEAD
-The same applies when adding or removing aliases of content types from the `Umbraco:CMS:DeliveryApi:DisallowedContentTypeAliases` configuration setting.
-
-Republishing the relevant content items will ensure that the changes are reflected in both cases, eliminating the need to rebuild the index.
-=======
-Alternatively the relevant content items can be republished. This will ensure that the changes are reflected, eliminating the need to rebuild the index.
-
-## Extension points
-
-The Delivery API has been designed with extensibility in mind, offering multiple extension points that provide greater flexibility and customization options. These extension points allow you to tailor the API's behaviour and expand its capabilities to meet your specific requirements.
-
-You'll find detailed information about the specific areas of extension in the articles below:
-
-* [Tailor the API's response for custom property editors](custom-property-editors-support.md)
-* [Extend the API with custom selecting, filtering, and sorting options](extension-api-for-querying.md)
-
-## Handling deeply nested JSON output
-
-.NET imposes a limit on the depth of object nesting within rendered JSON. This is done in an effort to detect cyclic references. Learn more about it in [the official .NET API docs](https://learn.microsoft.com/en-us/dotnet/api/system.text.json.jsonserializeroptions.maxdepth).
-
-If the limit is exceeded, .NET will throw a `JsonException`.
-
-In some cases the content models might be so deeply nested that the Delivery API produces JSON that exceeds this limit. If this happens, the `JsonException` will be logged and shown in the [Umbraco log viewer](https://docs.umbraco.com/umbraco-cms/fundamentals/backoffice/logviewer/).
-
-To handle this we have to change the limit. Since the Delivery API has its own JSON configuration, we can do so without affecting the rest of our site.
-
-First, we have to add these `using` statements to `Startup.cs`:
-
-{% code title="Startup.cs" %}
-```csharp
-using Umbraco.Cms.Api.Common.DependencyInjection;
-using Umbraco.Cms.Core;
-```
-{% endcode %}
-
-Now we can add the following code snippet to the `ConfigureServices()` method in `Startup.cs`:
-
-{% code title="Startup.cs" %}
-```csharp
-public void ConfigureServices(IServiceCollection services)
-{
-    services.AddControllers().AddJsonOptions(
-        Constants.JsonOptionsNames.DeliveryApi,
-        options =>
-        {
-            // set the maximum allowed depth of
-            options.JsonSerializerOptions.MaxDepth = {desired max depth}
-        });
-    ...
-```
-{% endcode %}
->>>>>>> 8fda68fa
+Alternatively the relevant content items can be republished. This will ensure that the changes are reflected, eliminating the need to rebuild the index.