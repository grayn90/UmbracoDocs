---
meta.Title: "All the basics of using Umbraco"
meta.Description: "This section shows you some beginner tools and information to get your started with Umbraco 8. From making a local installation to extending the backoffice."
versionFrom: 7.0.0
---

# Getting Started with Umbraco
*All the basics of using Umbraco. From making a local installation to extending the backend.*

The newest major version of Umbraco comes with a lot of new big features, as well as a long list of general improvements to the CMS in general.

## [What's new in Umbraco 8?](New-in-V8.md)

Learn more about the new features in Umbraco 8.

## Umbraco Documentation

<div class="row implementation">
    <div class="col-sm-12"></div>
</div>
<div class="row">
<<<<<<< HEAD
	<div class="col-xs-3 point">
	</div>
	<div class="col-xs-3">
		<span class="dot big icon-Wrench">
			<span class="line v-line"></span>
			<span class="line h-line"></span>
		</span>
		<span class="dot small">
			<span class="line v-line"></span>
			<span class="line h-line"></span>
		</span>
		<span class="dot small">
			<span class="line v-line"></span>
			<span class="line h-line"></span>
		</span>
		<span class="dot small">
			<span class="line v-line"></span>
			<span class="line h-line"></span>
		</span>
	</div>
	<div class="col-xs-9">
		<div class="row explain">
			<div class="col-xs-12">
				<h4 class="text-right"><a href="Setup/">Setup</a></h4>
				<small>Covers how to install and configure your Umbraco installation.</small>
			</div>
			<div class="col-sm-6">
				<h5><a href="Setup/Requirements/">Requirements</a></h5>
				<small>What is needed to run Umbraco?</small>
			</div>
			<div class="col-sm-6">
				<h5><a href="Setup/Install/">Install</a></h5>
				<small>How to install Umbraco?</small>
			</div>
			<div class="col-sm-6">
				<h5><a href="Setup/Server-Setup/">Server Setup</a></h5>
				<small>Setting up a Web and SQL servers for your installation.</small>
			</div>
			<div class="col-sm-6">
				<h5><a href="Setup/Upgrading/">Upgrading</a></h5>
				<small>How to upgrade your copy of Umbraco to a newer version?</small>
			</div>
			<div class="col-sm-6">
				<h5><a href="Setup/Config/">Configuration</a></h5>
				<small>Information about all of the different configuration files that control Umbraco.</small>
			</div>
		</div>
	</div>
</div>

<div class="row">
	<div class="col-xs-3">
		<span class="dot big  icon-untitled">
			<span class="line v-line top"></span>
			<span class="line v-line"></span>
			<span class="line h-line"></span>
		</span>
		<span class="dot small">
			<span class="line v-line"></span>
			<span class="line h-line"></span>
		</span>
	</div>
	<div class="col-xs-9">
		<div class="row explain">
			<div class="col-xs-12">
				<h4 class="text-right"><a href="Backoffice/">Backoffice overview</a></h4>
				<small>Details of all the common terms and concepts that are used throughout the Umbraco backoffice.</small>
			</div>
			<div class="col-sm-6">
				<h5><a href="Backoffice/LogViewer">Log viewer</a></h5>
				<small>Learn more about how to use the Log viewer in the backoffice, to view log entries.</small>
			</div>
			<div class="col-sm-6">
				<h5><a href="Backoffice/Variants">Language Variants</a></h5>
				<small>Learn how to vary your content based on several languages.</small>
			</div>
		</div>
	</div>
</div>

<div class="row">
	<div class="col-xs-3">
		<span class="dot big  icon-untitled">
			<span class="line v-line top"></span>
			<span class="line v-line"></span>
			<span class="line h-line"></span>
		</span>
		<span class="dot small">
			<span class="line v-line"></span>
			<span class="line h-line"></span>
		</span>
		<span class="dot small">
			<span class="line v-line"></span>
			<span class="line h-line"></span>
		</span>
	</div>
	<div class="col-xs-9">
		<div class="row explain">
			<div class="col-xs-12">
				<h4 class="text-right"><a href="Data/">Data</a></h4>
				<small>Using the backoffice to create data.</small>
			</div>
			<div class="col-sm-6">
				<h5><a href="Data/Defining-content">Defining content</a></h5>
				<small>Setting up content types, defining fields and creating your first content.</small>
			</div>
			<div class="col-sm-6">
				<h5><a href="Data/Creating-Media/">Creating media</a></h5>
				<small>Uploading files to media library, using upload fields and image cropper.</small>
			</div>
			<div class="col-sm-6">
				<h5><a href="Data/Members/">Creating Members</a></h5>
				<small>Defining Member Types and creating members for authentication and user profiles.</small>
			</div>
			<div class="col-sm-6">
				<h5><a href="Data/Data-Types/">Customizing Data Types</a></h5>
				<small>Creating and editing Data Types.</small>
			</div>
      	</div>
	</div>
</div>

<div class="row">
	<div class="col-xs-3">
		<span class="dot big icon-Palette">
			<span class="line v-line top"></span>
			<span class="line v-line"></span>
			<span class="line h-line"></span>
		</span>
		<span class="dot small">
			<span class="line v-line"></span>
			<span class="line h-line"></span>
		</span>
		<span class="dot small">
			<span class="line v-line"></span>
			<span class="line h-line"></span>
		</span>
	</div>
	<div class="col-xs-9">
		<div class="row explain">
			<div class="col-xs-12">
				<h4 class="text-right">Design</h4>
				<small>Create templates and views with your own markup and use Razor to render content.</small>
			</div>
			<div class="col-sm-6">
				<h5><a href="Design/Templates/">Templates</a></h5>
				<small>Creating and managing templates.</small>
			</div>
			<div class="col-sm-6">
				<h5><a href="Design/Rendering-Content">Rendering content</a></h5>
				<small>Render the values of the current page or the result of a query against the content cache.</small>
			</div>
			<div class="col-sm-6">
				<h5><a href="Design/Rendering-Media/">Rendering media</a></h5>
				<small>How to query and render media?</small>
			</div>
			<div class="col-sm-6">
				<h5><a href="Design/Stylesheets-JavaScript/">Stylesheets and JavaScript</a></h5>
				<small>Working with css and JavaScript in Umbraco's templates.</small>
			</div>
		</div>
	</div>
</div>

<div class="row">
	<div class="col-xs-3">
		<span class="dot big icon-Code">
			<span class="line v-line top"></span>
			<span class="line v-line"></span>
			<span class="line h-line"></span>
		</span>
		<span class="dot small">
			<span class="line v-line"></span>
			<span class="line h-line"></span>
		</span>
		<span class="dot small">
			<span class="line h-line"></span>
		</span>
	</div>
	<div class="col-xs-9">
		<div class="row explain">
			<div class="col-xs-12">
				<h4 class="text-right">Code</h4>
			</div>
			<div class="col-sm-6">
				<h5><a href="Code/Debugging/Logging">Logging</a></h5>
				<small>Understanding how logging works, and learn to setup custom logging.</small>
			</div>
			<div class="col-sm-6">
				<h5><a href="Code/Umbraco-Services/">Using Umbraco's service APIs</a></h5>
				<small>Create and update entities in Umbraco from code.</small>
			</div>
			<div class="col-sm-6">
				<h5><a href="Code/Subscribing-To-Events/">Subscribing to events</a></h5>
				<small>Using events to modify content or run custom code./small>
			</div>
			<div class="col-sm-6">
				<h5><a href="Code/Debugging/">Debugging</a></h5>
				<small>Using the tools included with Umbraco to debug issues with your project.</small>
			</div>
		</div>
	</div>
</div>

<div class="row">
	<div class="col-xs-3">
		<span class="dot big  icon-untitled">
			<span class="line v-line top"></span>
			<span class="line v-line"></span>
			<span class="line h-line"></span>
		</span>
		<span class="dot small">
			<span class="line v-line"></span>
			<span class="line h-line"></span>
		</span>
	</div>
	<div class="col-xs-9">
		<div class="row explain">
			<div class="col-xs-12">
				<h4 class="text-right"><a href="../Extending/">Extending</a></h4>
				<small>Using the backoffice to create data.</small>
			</div>
			<div class="col-sm-6">
				<h5><a href="../Extending/Content-Apps/">Content Apps</a></h5>
				<small>Learn how to develop content apps / tools for your editors.</small>
			</div>
		</div>
	</div>
=======
    <div class="col-xs-3 point">
    </div>
    <div class="col-xs-3">
        <span class="dot big icon-Wrench">
            <span class="line v-line"></span>
            <span class="line h-line"></span>
        </span>
        <span class="dot small">
            <span class="line v-line"></span>
            <span class="line h-line"></span>
        </span>
        <span class="dot small">
            <span class="line v-line"></span>
            <span class="line h-line"></span>
        </span>
        <span class="dot small">
            <span class="line v-line"></span>
            <span class="line h-line"></span>
        </span>
    </div>
    <div class="col-xs-9">
        <div class="row explain">
            <div class="col-xs-12">
                <h4 class="text-right"><a href="Setup/">Setup</a></h4>
                <small>Covers how to install and configure your Umbraco installation</small>
            </div>
            <div class="col-sm-6">
                <h5><a href="Setup/Requirements/">Requirements</a></h5>
                <small>What is needed to run Umbraco?</small>
            </div>
            <div class="col-sm-6">
                <h5><a href="Setup/Install/">Install</a></h5>
                <small>How to install Umbraco</small>
            </div>
            <div class="col-sm-6">
                <h5><a href="Setup/Server-Setup/">Server Setup</a></h5>
                <small>Setting up a Web and SQL servers for your installation</small>
            </div>
            <div class="col-sm-6">
                <h5><a href="Setup/Upgrading/">Upgrading</a></h5>
                <small>How to upgrade your copy of Umbraco to a newer version</small>
            </div>
            <div class="col-sm-6">
                <h5><a href="Setup/Config/">Configuration</a></h5>
                <small>Information about all of the different configuration files that control Umbraco</small>
            </div>
        </div>
    </div>
</div>

<div class="row">
    <div class="col-xs-3">
        <span class="dot big  icon-untitled">
            <span class="line v-line top"></span>
            <span class="line v-line"></span>
            <span class="line h-line"></span>
        </span>
        <span class="dot small">
            <span class="line v-line"></span>
            <span class="line h-line"></span>
        </span>
    </div>
    <div class="col-xs-9">
        <div class="row explain">
            <div class="col-xs-12">
                <h4 class="text-right"><a href="Backoffice/">Backoffice overview</a></h4>
                <small>Details of all the common terms and concepts that are used throughout the Umbraco backoffice</small>
            </div>
            <div class="col-sm-6">
                <h5><a href="Backoffice/LogViewer">Log viewer</a></h5>
                <small>Learn more about how to use the Log viewer in the backoffice, to view log entries.</small>
            </div>
            <div class="col-sm-6">
                <h5><a href="Backoffice/Variants">Language Variants</a></h5>
                <small>Learn how to vary your content based on several languages.</small>
            </div>
        </div>
    </div>
</div>

<div class="row">
    <div class="col-xs-3">
        <span class="dot big  icon-untitled">
            <span class="line v-line top"></span>
            <span class="line v-line"></span>
            <span class="line h-line"></span>
        </span>
        <span class="dot small">
            <span class="line v-line"></span>
            <span class="line h-line"></span>
        </span>
        <span class="dot small">
            <span class="line v-line"></span>
            <span class="line h-line"></span>
        </span>
    </div>
    <div class="col-xs-9">
        <div class="row explain">
            <div class="col-xs-12">
                <h4 class="text-right"><a href="Data/">Data</a></h4>
                <small>Using the backoffice to create data</small>
            </div>
            <div class="col-sm-6">
                <h5><a href="Data/Defining-content">Defining content</a></h5>
                <small>Setting up content types, defining fields and creating your first content</small>
            </div>
            <div class="col-sm-6">
                <h5><a href="Data/Creating-Media/">Creating media</a></h5>
                <small>Uploading files to media library, using upload fields and image cropper</small>
            </div>
            <div class="col-sm-6">
                <h5><a href="Data/Members/">Creating Members</a></h5>
                <small>Defining Member Types and creating members for authentication and user profiles</small>
            </div>
            <div class="col-sm-6">
                <h5><a href="Data/Data-Types/">Customizing Data Types</a></h5>
                <small>Creating and editing Data Types</small>
            </div>
        </div>
    </div>
</div>

<div class="row">
    <div class="col-xs-3">
        <span class="dot big icon-Palette">
            <span class="line v-line top"></span>
            <span class="line v-line"></span>
            <span class="line h-line"></span>
        </span>
        <span class="dot small">
            <span class="line v-line"></span>
            <span class="line h-line"></span>
        </span>
        <span class="dot small">
            <span class="line v-line"></span>
            <span class="line h-line"></span>
        </span>
    </div>
    <div class="col-xs-9">
        <div class="row explain">
            <div class="col-xs-12">
                <h4 class="text-right">Design</h4>
                <small>Create templates and views with your own markup and use Razor to render content</small>
            </div>
            <div class="col-sm-6">
                <h5><a href="Design/Templates/">Templates</a></h5>
                <small>Creating and managing templates</small>
            </div>
            <div class="col-sm-6">
                <h5><a href="Design/Rendering-Content">Rendering content</a></h5>
                <small>Render the values of the current page or the result of a query against the content cache.</small>
            </div>
            <div class="col-sm-6">
                <h5><a href="Design/Rendering-Media/">Rendering media</a></h5>
                <small>How to query and render media</small>
            </div>
            <div class="col-sm-6">
                <h5><a href="Design/Stylesheets-JavaScript/">Stylesheets and JavaScript</a></h5>
                <small>Working with css and JavaScript in Umbraco's templates</small>
            </div>
        </div>
    </div>
</div>

<div class="row">
    <div class="col-xs-3">
        <span class="dot big icon-Code">
            <span class="line v-line top"></span>
            <span class="line v-line"></span>
            <span class="line h-line"></span>
        </span>
        <span class="dot small">
            <span class="line v-line"></span>
            <span class="line h-line"></span>
        </span>
        <span class="dot small">
            <span class="line h-line"></span>
        </span>
    </div>
    <div class="col-xs-9">
        <div class="row explain">
            <div class="col-xs-12">
                <h4 class="text-right">Code</h4>
            </div>
            <div class="col-sm-6">
                <h5><a href="Code/Debugging/Logging">Logging</a></h5>
                <small>Understanding how logging works, and learn to setup custom logging.</small>
            </div>
            <div class="col-sm-6">
                <h5><a href="Code/Umbraco-Services/">Using Umbraco's service APIs</a></h5>
                <small>Create and update entities in Umbraco from code</small>
            </div>
            <div class="col-sm-6">
                <h5><a href="Code/Subscribing-To-Events/">Subscribing to events</a></h5>
                <small>Using events to modify content or run custom code</small>
            </div>
            <div class="col-sm-6">
                <h5><a href="Code/Debugging/">Debugging</a></h5>
                <small>Using the tools included with Umbraco to debug issues with your project</small>
            </div>
        </div>
    </div>
</div>

<div class="row">
    <div class="col-xs-3">
        <span class="dot big  icon-untitled">
            <span class="line v-line top"></span>
            <span class="line v-line"></span>
            <span class="line h-line"></span>
        </span>
        <span class="dot small">
            <span class="line v-line"></span>
            <span class="line h-line"></span>
        </span>
    </div>
    <div class="col-xs-9">
        <div class="row explain">
            <div class="col-xs-12">
                <h4 class="text-right"><a href="../Extending/">Extending</a></h4>
                <small>Using the backoffice to create data</small>
            </div>
            <div class="col-sm-6">
                <h5><a href="../Extending/Content-Apps/">Content Apps</a></h5>
                <small>Learn how to develop content apps / tools for your editors.</small>
            </div>
        </div>
    </div>
>>>>>>> 4e8affde
</div>

<div class="row">
    <div class="col-xs-3">
        <span class="dot big icon-Code">
            <span class="line v-line top"></span>
            <span class="line v-line"></span>
            <span class="line h-line"></span>
        </span>
        <span class="dot small">
        </span>
    </div>
    <div class="col-xs-9">
        <div class="row explain">
            <div class="col-xs-12">
                <h4 class="text-right">Tutorials</h4>
            </div>
            <div class="col-sm-6">
                <h5><a href="../Tutorials/Porting-Packages-V8">Porting packages to V8</a></h5>
                <small>Learn how to convert your Umbraco 7 packages to Umbraco 8.</small>
            </div>
            <div class="col-sm-6">
                <h5><a href="../Tutorials/Creating-Basic-Site">Create a basic Umbraco site</a></h5>
                <small>This tutorial will take you through the steps of building a basic website with Umbraco.</small>
            </div>
        </div>
    </div>
</div><|MERGE_RESOLUTION|>--- conflicted
+++ resolved
@@ -19,7 +19,6 @@
     <div class="col-sm-12"></div>
 </div>
 <div class="row">
-<<<<<<< HEAD
 	<div class="col-xs-3 point">
 	</div>
 	<div class="col-xs-3">
@@ -248,7 +247,33 @@
 			</div>
 		</div>
 	</div>
-=======
+</div>
+
+<div class="row">
+	<div class="col-xs-3">
+		<span class="dot big icon-Code">
+			<span class="line v-line top"></span>
+			<span class="line v-line"></span>
+			<span class="line h-line"></span>
+		</span>
+		<span class="dot small">
+		</span>
+	</div>
+	<div class="col-xs-9">
+		<div class="row explain">
+			<div class="col-xs-12">
+				<h4 class="text-right">Tutorials</h4>
+			</div>
+			<div class="col-sm-6">
+				<h5><a href="../Tutorials/Porting-Packages-V8">Porting packages to V8</a></h5>
+				<small>Learn how to convert your Umbraco 7 packages to Umbraco 8.</small>
+			</div>
+			<div class="col-sm-6">
+				<h5><a href="../Tutorials/Creating-Basic-Site">Create a basic Umbraco site</a></h5>
+				<small>This tutorial will take you through the steps of building a basic website with Umbraco.</small>
+			</div>
+		</div>
+	</div>
     <div class="col-xs-3 point">
     </div>
     <div class="col-xs-3">
@@ -477,7 +502,6 @@
             </div>
         </div>
     </div>
->>>>>>> 4e8affde
 </div>
 
 <div class="row">
