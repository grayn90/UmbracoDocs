---
versionFrom: 8.0.0
---

# Textbox

`Alias: Umbraco.Textbox`

`Returns: String`

Textbox is an HTML input control for text. It can be configured to have a fixed character limit. The default maximum amount of characters is 500 unless it's specifically changed to a lower amount.

## Data Type Definition Example

![Textbox Data Type Definition](images/Textbox-Setup-v8.png)

## Content Example

### Without a character limit

![Textbox Content Example](images/Textbox-Content-v8.png)

### With a character limit

![Textbox Content Example Without a Character Limit](images/Textbox-Content-Limit-v8.png)

## MVC View Example

### Without Modelsbuilder

```csharp
@{
    // Perform an null-check on the field with alias 'pageTitle'
    if (Model.HasValue("pageTitle")){
        // Print the value of the field with alias 'pageTitle'
        <p>@(Model.Value("pageTitle"))</p>
    }
}
```

### With Modelsbuilder

```csharp
@{
    // Perform an null-check on the field with alias 'pageTitle'
    if (Model.PageTitle.HasValue())
    {
        // Print the value of the field with alias 'pageTitle'
        <p>@Model.PageTitle</p>
    }
}
```

<<<<<<< HEAD
## Add value programmatically

See the example below to learn how a value can be added or changed programmatically to a TextBox property. To update a value of a property editor you need the [Content Service](../../../../../Reference/Management/Services/ContentService/index.md).
=======
## Add values programmatically

See the example below to see how a value can be added or changed programmatically. To update a value of a property editor you need the [Content Service](../../../../../Reference/Management/Services/ContentService/index.md).
>>>>>>> 7b69ff87

```csharp
@{
    // Get access to ContentService
    var contentService = Services.ContentService;

<<<<<<< HEAD
    // Create a variable for the GUID of your page
    var guid = new Guid("796a8d5c-b7bb-46d9-bc57-ab834d0d1248");

    // Get the page using the GUID you've just defined
    var content = contentService.GetById(guid);
    // Set the value of the property with alias 'pageTitle'
    content.SetValue("pageTitle", "text for the text box/string.");

    // Save the change
    contentService.Save(content);
=======
    // Create a variable for the GUID of the page you want to update
    var guid = new Guid("32e60db4-1283-4caa-9645-f2153f9888ef");

    // Get the page using the GUID you've defined
    var content = contentService.GetById(guid); // ID of your page
	
	// Set the value of the property with alias 'pageTitle'
    content.SetValue("pageTitle", "Umbraco Demo");
	
	// Save the change
    contentService.Save(content);	
}
```

Although the use of a GUID is preferable, you can also use the numeric ID to get the page:

```csharp
@{
    // Get the page using it's id
    var content = contentService.GetById(1234); 
}
```

If Modelsbuilder is enabled you can get the alias of the desired property without using a magic string:

```csharp
@{

    // Set the value of the property with alias 'pageTitle'
    content.SetValue(Home.GetModelPropertyType(x => x.PageTitle).Alias, "Umbraco Demo");
>>>>>>> 7b69ff87
}
```<|MERGE_RESOLUTION|>--- conflicted
+++ resolved
@@ -51,33 +51,15 @@
 }
 ```
 
-<<<<<<< HEAD
-## Add value programmatically
-
-See the example below to learn how a value can be added or changed programmatically to a TextBox property. To update a value of a property editor you need the [Content Service](../../../../../Reference/Management/Services/ContentService/index.md).
-=======
 ## Add values programmatically
 
 See the example below to see how a value can be added or changed programmatically. To update a value of a property editor you need the [Content Service](../../../../../Reference/Management/Services/ContentService/index.md).
->>>>>>> 7b69ff87
 
 ```csharp
 @{
     // Get access to ContentService
     var contentService = Services.ContentService;
 
-<<<<<<< HEAD
-    // Create a variable for the GUID of your page
-    var guid = new Guid("796a8d5c-b7bb-46d9-bc57-ab834d0d1248");
-
-    // Get the page using the GUID you've just defined
-    var content = contentService.GetById(guid);
-    // Set the value of the property with alias 'pageTitle'
-    content.SetValue("pageTitle", "text for the text box/string.");
-
-    // Save the change
-    contentService.Save(content);
-=======
     // Create a variable for the GUID of the page you want to update
     var guid = new Guid("32e60db4-1283-4caa-9645-f2153f9888ef");
 
@@ -108,6 +90,5 @@
 
     // Set the value of the property with alias 'pageTitle'
     content.SetValue(Home.GetModelPropertyType(x => x.PageTitle).Alias, "Umbraco Demo");
->>>>>>> 7b69ff87
 }
 ```