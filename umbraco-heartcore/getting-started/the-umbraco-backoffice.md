--- conflicted
+++ resolved
@@ -1,12 +1,5 @@
 ---
-versionFrom: 8.0.0
-<<<<<<< HEAD
-meta.Title: "Umbraco Heartcore Backoffice"
 description: "Tour of Umbraco Heartcore backoffice"
-=======
-meta.Title: Umbraco Heartcore Backoffice
-meta.Description: Tour of Umbraco Heartcore backoffice
->>>>>>> 1ee41da4
 ---
 
 # Tour of the Backoffice
