---
versionFrom: 6.0.0
---

# IIS Rewrite Rules

If you require static rewrites you should use IIS Rewrite rules. This is an IIS plugin that exists outside of Umbraco
but should be installed by the vast majority of hosting providers. [There is a significant amount of documentation](https://www.iis.net/learn/extensions/url-rewrite-module)
for doing static rewrites with IIS Rewrite rules. This documentation will list some basic examples with links to some reference sites.

## Enabling the rules

By default the web.config with Umbraco (7.6+) will contain a commented out section that looks like:

```xml
<!--
If you wish to use IIS rewrite rules, see the documentation here:
https://our.umbraco.com/documentation/Reference/Routing/IISRewriteRules
-->
<!--
<rewrite>
  <rules></rules>
</rewrite>
-->
```

If you wish to use the rules, be sure that you have the [IIS Rewrite Module](https://www.iis.net/learn/extensions/url-rewrite-module/using-the-url-rewrite-module)
installed and uncomment the <rewrite> section. If you don't have the IIS Rewrite module installed, you will get a Yellow Screen Of Death (YSOD).

## Storing rules in an external file

You can store the rules in an external file if you wish by using this syntax:

```xml
<rewrite>
  <rules configSource="config\IISRewriteRules.config" />
</rewrite>
```

and creating a file at `~/Config/IISRewriteRules.config` with the content:

```xml
<rules></rules>
```

## Examples

* Main documentation: [https://www.iis.net/learn/extensions/url-rewrite-module](https://www.iis.net/learn/extensions/url-rewrite-module)
* A great site showing 10 very handy IIS Rewrite rules: [https://ruslany.net/2009/04/10-url-rewriting-tips-and-tricks/](https://ruslany.net/2009/04/10-url-rewriting-tips-and-tricks/)
* Another site showing some handy examples of IIS Rewrite rules: [https://odetocode.com/blogs/scott/archive/2014/03/27/some-useful-iis-rewrite-rules.aspx](https://odetocode.com/blogs/scott/archive/2014/03/27/some-useful-iis-rewrite-rules.aspx)
* If you needed to a lot of static rewrites using rewrite maps: [https://www.iis.net/learn/extensions/url-rewrite-module/rule-with-rewrite-map-rule-template](https://www.iis.net/learn/extensions/url-rewrite-module/rule-with-rewrite-map-rule-template)

For example, to always remove trailing slash from the URL:

```xml
<<<<<<< HEAD
​<rule name="Remove trailing slash" stopProcessing="true">
  <match url="(.*)/$" />
    <conditions>      
      <add input="{REQUEST_URI}" negate="true" pattern="^/umbraco" />
      <add input="{REQUEST_FILENAME}" matchType="IsFile" negate="true" />
      <add input="{REQUEST_FILENAME}" matchType="IsDirectory" negate="true" />
=======
<rule name="Remove trailing slash" stopProcessing="true">
  <match url="(.*)/$" />
    <conditions>
    <add input="{REQUEST_FILENAME}" matchType="IsFile" negate="true" />
    <add input="{REQUEST_FILENAME}" matchType="IsDirectory" negate="true" />
>>>>>>> 21498ae0
    </conditions>
  <action type="Redirect" redirectType="Permanent" url="{R:1}" />
</rule>
```

Another example would be to enforce HTTPS only on your site:

```xml
<rule name="HTTP to HTTPS redirect" stopProcessing="true">
  <match url="(.*)" />
  <conditions>
    <add input="{HTTPS}" pattern="off" ignoreCase="true" />
    <add input="{HTTP_HOST}" pattern="localhost" negate="true" />
  </conditions>
  <action type="Redirect" url="https://{HTTP_HOST}/{R:1}" redirectType="Permanent" />
</rule>
```

Another example would be to redirect from non-www to www:

```xml
<rule name="Non WWW to WWW" stopProcessing="true">
  <match url="(.*)" ignoreCase="true" />
  <conditions>
    <add input="{HTTP_HOST}" pattern="^google\.com" />
  </conditions>
  <action type="Redirect" url="https://www.google.com/{R:1}" redirectType="Permanent" />
</rule>
```<|MERGE_RESOLUTION|>--- conflicted
+++ resolved
@@ -53,20 +53,12 @@
 For example, to always remove trailing slash from the URL:
 
 ```xml
-<<<<<<< HEAD
-​<rule name="Remove trailing slash" stopProcessing="true">
+<rule name="Remove trailing slash" stopProcessing="true">
   <match url="(.*)/$" />
     <conditions>      
       <add input="{REQUEST_URI}" negate="true" pattern="^/umbraco" />
       <add input="{REQUEST_FILENAME}" matchType="IsFile" negate="true" />
       <add input="{REQUEST_FILENAME}" matchType="IsDirectory" negate="true" />
-=======
-<rule name="Remove trailing slash" stopProcessing="true">
-  <match url="(.*)/$" />
-    <conditions>
-    <add input="{REQUEST_FILENAME}" matchType="IsFile" negate="true" />
-    <add input="{REQUEST_FILENAME}" matchType="IsDirectory" negate="true" />
->>>>>>> 21498ae0
     </conditions>
   <action type="Redirect" redirectType="Permanent" url="{R:1}" />
 </rule>
