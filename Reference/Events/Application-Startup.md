--- conflicted
+++ resolved
@@ -24,13 +24,8 @@
         {
             protected override void ApplicationStarted(UmbracoApplicationBase umbracoApplication, ApplicationContext applicationContext)
             {
-<<<<<<< HEAD
                 //Listen for when content is being saved
                 ContentService.Saving += ContentService_Saving;
-=======
-                // Listen for when content is being saved
-                ContentService.Saving += ContentService_Saving;     
->>>>>>> efecaaaf
             }
 
             /// <summary>
@@ -50,13 +45,7 @@
                     {
                         // get the rich text value
                         var val = c.GetValue<string>("richText");
-<<<<<<< HEAD
-
-                        //if there is a rich text value, set a default value in a 
-=======
-                        
                         // if there is a rich text value, set a default value in a 
->>>>>>> efecaaaf
                         // field called 'excerpt' that is the first
                         // 200 characters of the rich text value
                         c.SetValue("excerpt", val == null
@@ -96,11 +85,7 @@
 * ExecuteWhenApplicationNotConfigured
   * By default this is false but if you want these methods to fire even when the application is not configured you can override this property and return true
 * ExecuteWhenDatabaseNotConfigured
-<<<<<<< HEAD
-  * By default this is false but if you want these methods to fire even if the database is not installed/ready then you can overrride this property and return true
-=======
 	* By default this is false but if you want these methods to fire even if the database is not installed/ready then you can override this property and return true
->>>>>>> efecaaaf
 
 ## Ordering (EXPERT)
 
@@ -114,40 +99,9 @@
 
 **BEWARE**! Handlers order is an important thing, and removing handlers or reordering handlers can have unexpected consequences.
 
-<<<<<<< HEAD
+
 ## Related Links
 
 * [Troubleshooting Slow Startup](./Troubleshooting-Slow-Startup.md)
 * [More information about BootManager](./Understanding-BootManagers.md) (EXPERT)
-* [Overriding UmbracoApplication](./Extending-UmbracoApplication.md) (EXPERT)
-=======
-    namespace MyProject.EventHandlers
-    {
-        public class RegisterEvents : ApplicationEventHandler
-        {
-            protected override void ApplicationStarted(UmbracoApplicationBase umbracoApplication, ApplicationContext applicationContext)
-            {
-                // Listen for the ApplicationInit event which then allows us to bind to the
-                // HttpApplication events.
-                UmbracoApplicationBase.ApplicationInit += UmbracoApplicationBase_ApplicationInit;     
-            }
-            
-            /// <summary>
-            /// Bind to the events of the HttpApplication
-            /// </summary>
-            void UmbracoApplicationBase_ApplicationInit(object sender, EventArgs e)
-            {
-                var app = (HttpApplication) sender;
-                app.PostRequestHandlerExecute += UmbracoApplication_PostRequestHandlerExecute;
-            }
-
-            /// <summary>
-            /// At the end of a handled request do something... 
-            /// </summary>            
-            void UmbracoApplication_PostRequestHandlerExecute(object sender, EventArgs e)
-            {
-                // Do something...
-            }
-        }
-    }
->>>>>>> efecaaaf
+* [Overriding UmbracoApplication](./Extending-UmbracoApplication.md) (EXPERT)