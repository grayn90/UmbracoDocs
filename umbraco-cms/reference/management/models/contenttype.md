--- conflicted
+++ resolved
@@ -1,12 +1,7 @@
-<<<<<<< HEAD
 ---
-versionFrom: 9.0.0
-meta.Title: "ContentType Model"
 description: "A ContentType corresponds to the Document Type found in the backoffice."
 ---
 
-=======
->>>>>>> 311bc4ea
 # ContentType
 
 A ContentType corresponds to the Document Type found in the backoffice. The ContentType is a model / data definition for your content nodes. Every content node on an Umbraco web site always maps to a backing Document Type.
