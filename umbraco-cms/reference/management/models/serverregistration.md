--- conflicted
+++ resolved
@@ -1,12 +1,7 @@
-<<<<<<< HEAD
 ---
-versionFrom: 9.0.0
-meta.Title: "ServerRegistration"
 description: "Represents a registered server in a multiple-servers environment."
 ---
 
-=======
->>>>>>> 311bc4ea
 # ServerRegistration
 
 The `ServerRegistration` class represents a registered server in a multiple-servers environment.
