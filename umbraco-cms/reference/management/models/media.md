--- conflicted
+++ resolved
@@ -1,12 +1,7 @@
-<<<<<<< HEAD
 ---
-versionFrom: 9.0.0
-meta.Title: "Media Model"
 description: "The Media class represents a single item in the media tree."
 ---
 
-=======
->>>>>>> 311bc4ea
 # Media
 
 The `Media` class represents a single item in the media tree, its values are fetched directly from the database, not from the cache. **Notice** the Media class should strictly be used for CRUD operations. Media is already stored in cache, so for querying Media you'd want to use the `IUmbracoContext.IPublishedMediaCache` to get the media. Then one would use [LINQ to query and filter the collection](../../querying/ipublishedcontent/collections.md).
