--- conflicted
+++ resolved
@@ -1,12 +1,7 @@
-<<<<<<< HEAD
 ---
-versionFrom: 9.0.0
-meta.Title: "Template Model"
 description: "Represents a Template file."
 ---
 
-=======
->>>>>>> 311bc4ea
 # Template
 
 Represents a Template file.
