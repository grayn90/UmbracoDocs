---
<<<<<<< HEAD
meta.Title: "Creating Dictionary Items in Umbraco"
description: "Creating Dictionary Items in Umbraco"
=======
meta.Title: Creating Dictionary Items in Umbraco
description: Creating Dictionary Items in Umbraco
>>>>>>> 1ee41da4
---

# Dictionary Items

Depending on how your site is set up, not all content is edited through the **Content** section. There might be some text in your templates or macros that needs translation. Using Dictionary Items, you can store a value for each language. Dictionary Items have a unique key that is used to fetch the value of the Dictionary Item.

Dictionary Items can be managed from the **Translation** section. Let's take a look at an example. In this example, we will translate "Welcome to Umbraco" from within the template and add it to the dictionary:

<figure><img src="images/dictionary-item.png" alt=""><figcaption></figcaption></figure>

## Adding a Dictionary Item

To add a Dictionary Item:

1. Go to the **Translation** section.
2. Click on **Dictionary** in the **Translation** tree and select **Create**.
3.  Enter the **Name** for the dictionary item. Let's say _Welcome_.

    <figure><img src="images/Create-dictionary-item.png" alt=""><figcaption></figcaption></figure>
4. Click **Create**.
5.  Enter the values for the different language versions.

    <figure><img src="images/dictionary-item-values.png" alt=""><figcaption></figcaption></figure>
6. Click **Save**.

### Grouping Dictionary Items

To group dictionary items:

1. Go to the **Translation** section.
2. Click on **Dictionary** in the **Translation** tree and select **Create**.
3. Enter the **Name** for the dictionary item. Let's say _Contact_.
4. Click **Create**.
5. Click on **Contact** and select **Create**.
6. Enter the **Name** of the item to be created under the **Contact** group.
7. Click **Create**.
8.  Enter the values for the different language versions.

    <figure><img src="images/display-dictionary-item.png" alt=""><figcaption></figcaption></figure>
9. Click **Save**.

## Editing Dicionary Items

To edit a dictionary item, follow these steps:

1. Go to the **Translation** section.
2. Use the **Dictionary** tree to locate the item you need to update/edit.
   * Alternatively, you can use the _search field_ in the top-right corner.
3. Make the edits you need to make.
4. Click **Save** to save the changes.

{% hint style="info" %}
It will only be possible to edit the language(s) that the given user has access to. The value of the remaining languages will be _read-only_.

Which language a user has access to is determined by the "Language permissions" set on the User Group. Learn more about this feature in the [Users](users.md#creating-a-user-group) article.
{% endhint %}

## Fetching Dictionary Values

To fetch dictionary values in the template, replace the text with the following snippet:

```csharp
@Umbraco.GetDictionaryValue("Welcome")
```

![Rendering dictionary item](images/rendering-dictionary-item.png)

Alternatively, you can specify an `altText` which will be returned if the dictionary value is empty.

```csharp
@Umbraco.GetDictionaryValue("Welcome", "Another amazing day in Umbraco")
```

![Rendering dictionary item](images/rendering-altvalue-dictionary-item.png)

## Importing and exporting Dictionary Items

In some cases, you might want to use the same Dictionary Items on multiple Umbraco websites. For this, you can use the export and import functionality to quickly copy the items from one website to another.

### Exporting Dictionary Items

1. Go to the **Translation** section in the Umbraco backoffice.
2. Locate the Dictionary Item (or group) you want to copy in the section tree.
3. Right-click the item.
4. Select **Export...**.
5. Decide whether you want to also include descendants.
6. Click **Export**.

This will download a `.udt` file which you can use to import the Dictionary items on another Umbraco website.

![Right-click the Dictionary Item to open the options menu with the Export feature](images/export.png)

### Importing Dictionary Items

1. Go to the \*\*Translation section in the Umbraco backoffice.
2. Right-click on the top of the **Dictionary** tree.
3. Select **Import...**.
4. Click on **Import**.
5. Find and select the `.udt` file containing the Dictionary Items.
6. Click **Open** in the file browser.
7. Review the Dictionary Items for import.
8. Choose where to import the items.
9. Click on **Import**.

The Dictionary Items have now been added to your website.

![Review the Dictionary Items for import before confirming](images/import.png)

## Using Dictionary Item in a Multilingual website

To use Dictionary Items in a multilingual website, see the [Creating a Multilingual Site](../../tutorials/multilanguage-setup.md) article.

## Related Links

* [API reference for the DictionaryItem](../../reference/management/models/dictionaryitem.md)
* [Localization Service](../../reference/management/services/localizationservice/)
* [Creating a Multilingual Site](../../tutorials/multilanguage-setup.md)<|MERGE_RESOLUTION|>--- conflicted
+++ resolved
@@ -1,11 +1,6 @@
 ---
-<<<<<<< HEAD
-meta.Title: "Creating Dictionary Items in Umbraco"
-description: "Creating Dictionary Items in Umbraco"
-=======
 meta.Title: Creating Dictionary Items in Umbraco
 description: Creating Dictionary Items in Umbraco
->>>>>>> 1ee41da4
 ---
 
 # Dictionary Items
