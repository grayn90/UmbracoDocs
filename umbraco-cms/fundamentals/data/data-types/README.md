--- conflicted
+++ resolved
@@ -1,11 +1,6 @@
 ---
-<<<<<<< HEAD
-meta.Title: "Data types in Umbraco"
-description: "Learn about the data types in Umbraco."
-=======
 meta.Title: Data types in Umbraco
 description: Learn about the data types in Umbraco.
->>>>>>> 1ee41da4
 ---
 
 # Data Types
