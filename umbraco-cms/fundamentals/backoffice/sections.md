---
<<<<<<< HEAD
meta.Title: "Sections in the Umbraco Backoffice"
=======
meta.Title: Sections in the Umbraco Backoffice
>>>>>>> 1ee41da4
description: "In this article you can learn more about the various sections you can find within the Umbraco Backoffice."
---

# Sections

A section in Umbraco is where you perform specific tasks related to a particular area of Umbraco. For example Content, Settings and Users are all sections. You can navigate between the different sections by clicking the corresponding icon in the section menu which is positioned at the top of the Backoffice.

&#x20;_The **Section menu** is the horizontal menu located at the top of the Umbraco Backoffice._

<figure><img src="images/sections-highlight-sections.png" alt=""><figcaption></figcaption></figure>

There are eight default sections that come with Umbraco:

## Content

The Content section contains the content of the website. Content is displayed as nodes in the content tree. Nodes can also show content state:

* Grayed out nodes have not been published
* <img src="images/has-unpublished-version.svg" alt="" data-size="line"> Nodes have unpublished versions (but are currently published)
* <img src="images/protected.svg" alt="" data-size="line"> Nodes are protected from the public (can only be accessed by a logged in Member)
* <img src="images/locked.svg" alt="" data-size="line"> Nodes are currently locked/non-deletable
* <img src="images/is-container.svg" alt="" data-size="line"> Nodes are containers (a List View for example)

In order to create content, you must define it using Document Types.

## Media

The Media section contains the media for the website. By default, you can create folders and upload media files (images and PDFs). You can customize the existing media types or define your own from the Settings section.

## Settings

The Settings section is where you can work with the website layout files, languages, and define media and content types. In this section, you can also find the Log Viewer to browse through your log files.

The Settings tree consists of:

* Document Types
* Media Types
* Member Types
* Data Types
* Macros
* Relation Types
* Log Viewer
* Languages
* Content Templates
* Templates (`.cshtml` files)
* Partial views (`.cshtml` files)
* Partial View Macro Files (`.cshtml` files)
* Stylesheets (`.css` files)
* Scripts (`.js` files)

## Packages

In this section, you can browse and install packages into your Umbraco solution. You can also get an overview of all the installed packages as well as uninstall packages you no longer need.

## Users

Manage, create, and customize Backoffice users and user groups.

## Members

Manage, create, and customize members and member groups.

## Forms

You can install Umbraco Forms directly from the Backoffice by clicking the install button. Once installed, this section is where you create and manage your forms.

## Translation

This is the section where you create and manage your dictionary items.

## Help sections

In the top-right corner, you'll find a search tool, which is also accessible by hitting `CTRL + Space` on your keyboard.

Next to the search tool, there is a help section. In the help section you can find Backoffice tours and links to Umbraco resources such as documentation and UmbracoTV.

There is also a small 'user section' with shortcuts to edit the currently logged in user, and view their most recent activities.

## Custom Sections

Along with the default sections that come with Umbraco, you can create your own [Custom Sections](../../extending/section-trees/).

## Access based on User Group

A User can access a particular section based on the User Group permissions.

Learn more about how to configure the permissions in the article about [backoffice users](../data/users.md).<|MERGE_RESOLUTION|>--- conflicted
+++ resolved
@@ -1,9 +1,4 @@
 ---
-<<<<<<< HEAD
-meta.Title: "Sections in the Umbraco Backoffice"
-=======
-meta.Title: Sections in the Umbraco Backoffice
->>>>>>> 1ee41da4
 description: "In this article you can learn more about the various sections you can find within the Umbraco Backoffice."
 ---
 
