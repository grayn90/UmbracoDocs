--- conflicted
+++ resolved
@@ -1,9 +1,4 @@
 ---
-<<<<<<< HEAD
-meta.Title: "Language Variants in Umbraco"
-=======
-meta.Title: Language Variants in Umbraco
->>>>>>> 1ee41da4
 description: "Language Variants allow you to vary content by culture, so you can allow a content node to exist in several languages."
 ---
 
