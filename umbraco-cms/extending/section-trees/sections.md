--- conflicted
+++ resolved
@@ -1,13 +1,5 @@
 ---
-versionFrom: 9.0.0
-versionTo: 10.0.0
-<<<<<<< HEAD
-meta.Title: "Umbraco Sections & Trees"
 description: "An explanation on sections and trees in Umbraco"
-=======
-meta.Title: Umbraco Sections & Trees
-meta.Description: An explanation on sections and trees in Umbraco
->>>>>>> 0e2a6230
 ---
 
 # Sections
