---
<<<<<<< HEAD
versionTo: 11.0.0
meta.Title: "Umbraco Embed Providers"
description: "A guide to creating a custom embed providers in Umbraco"

=======
versionFrom: 9.0.0
versionTo: 10.0.0
meta.Title: Umbraco Embed Providers
description: A guide to creating a custom embed providers in Umbraco
>>>>>>> 9bfd6920
---

# Embedded Media Providers

The Rich Text Editor in Umbraco has an 'Embed' button, that when pressed, slides open a panel to enable editors to paste the Url of a third-party media resource to embed in content.

![The Rich Text Editor Embed Button](images/Embed-Button.png)

For example, a YouTube Video...

![Embedding a music video from YouTube](images/Embed-YouTube.png)

It is the job of an 'Embed Provider', to accept the pasted Url, and to write out the appropriate embed markup for the relevant third party provider associated with the Url.

## Embed Provider Configuration

Embed Providers are registered with the `EmbedProvidersCollection` during Composition when Umbraco boots.

The list of available default Embed Providers in an Umbraco install are as follows:

* YouTube
* Twitter
* Vimeo
* Dailymotion
* Flickr
* SlideShare
* Kickstarter
* Getty Images
* Ted
* SoundCloud
* Issuu
* Hulu
* Giphy

You can see the details of these, and any recent editions in the C# developer reference for [Umbraco.Web.Media.EmbedProviders](https://apidocs.umbraco.com/v10/csharp/api/Umbraco.Cms.Core.Media.EmbedProviders.html).

## Configuring a new provider

Create a new provider by creating a C# class that implements the `IEmbedProvider` interface. Umbraco provides a convenient `OEmbedProviderBase` class as a starting point.

```csharp
namespace Umbraco.Cms.Core.Media.EmbedProviders;

public abstract class OEmbedProviderBase : IEmbedProvider
{
    protected OEmbedProviderBase(IJsonSerializer jsonSerializer)[...]

    public abstract string ApiEndpoint { get; }

    public abstract string[] UrlSchemeRegex { get; }

    public abstract Dictionary<string, string> RequestParams { get; }

    public abstract string? GetMarkup(string url, int maxWidth = 0, int maxHeight = 0);
	

    public virtual string GetEmbedProviderUrl(string url, int maxWidth, int maxHeight)[...]

    public virtual string DownloadResponse(string url)[...]

    public virtual T? GetJsonResponse<T>(string url)[...]

    public virtual XmlDocument GetXmlResponse(string url)[...]

    public virtual string GetXmlProperty(XmlDocument doc, string property)[...]
}
```

<<<<<<< HEAD
If the provider to add supports the *OEmbed* format for embedding a representation of a Url in a website, then make use of the `OEmbedProviderBase` base methods to implement the request:
=======
If the provider to add supports the _OEmbed_ format for embedding a representation of a Url in a website, then make use of the `EmbedProviderBase` base methods to implement the request:
>>>>>>> 9bfd6920

```csharp
public override string? GetMarkup(string url, int maxWidth = 0, int maxHeight = 0)
{
    var requestUrl = base.GetEmbedProviderUrl(url, maxWidth, maxHeight);
    OEmbedResponse? oembed = base.GetJsonResponse<OEmbedResponse>(requestUrl);

    return oembed?.GetHtml();
}
```

### Adding a new OEmbed Provider Example

<<<<<<< HEAD
Let's allow our editors to embed artwork from the popular DeviantArt website - the world's largest online social community for artists and art enthusiasts. We can see they have information on using OEmbed: <https://www.deviantart.com/developers/oembed>. The format of their OEmbed implementation returns a JSON format, from a url `https://backend.deviantart.com/oembed?url=[urltoembed]`. We'll need to use the `OEmbedProviderBase` and the `base.GetJsonResponse` method. We can see 'links' to media shared on DeviantArt are in the format: `http://fav.me/[uniquemediaidentifier]` so we'll need a regex to match any urls pasted into the embed panel that start with *fav.me*, achieved by setting the `UrlSchemeRegex` property.
=======
Let's allow our editors to embed artwork from the popular DeviantArt website - the world's largest online social community for artists and art enthusiasts. We can see they have information on using OEmbed: [https://www.deviantart.com/developers/oembed](https://www.deviantart.com/developers/oembed). The format of their OEmbed implementation returns a JSON format, from a url `https://backend.deviantart.com/oembed?url=[urltoembed]`. We'll need to use the `EmbedProviderBase` and the `base.GetJsonResponse` method. We can see 'links' to media shared on DeviantArt are in the format: `https://fav.me/[uniquemediaidentifier]` so we'll need a regex to match any urls pasted into the embed panel that start with _fav.me_, achieved by setting the `UrlSchemeRegex` property.
>>>>>>> 9bfd6920

The Provider would look like this:

```csharp
using Umbraco.Cms.Core.Media.EmbedProviders;
using Umbraco.Cms.Core.Serialization;

namespace MyNamespace;

public class DeviantArtEmbedProvider : OEmbedProviderBase
{
    public DeviantArtEmbedProvider(IJsonSerializer jsonSerializer)
        : base(jsonSerializer)
    {
    }
<<<<<<< HEAD

    public override string ApiEndpoint => "https://backend.deviantart.com/oembed?url=";

    public override string[] UrlSchemeRegex => new string[]
    {
        @"fav\.me/*",
        @"\w+\.deviantart.com\/\w+\/art\/*",
        @"\w+\.deviantart.com\/art\/*",
        @"sta\.sh/*",
        @"\w+\.deviantart.com\/\w+#\/d*"
    };

    public override Dictionary<string, string> RequestParams => new Dictionary<string, string>();

    public override string? GetMarkup(string url, int maxWidth = 0, int maxHeight = 0)
    {
        var requestUrl = base.GetEmbedProviderUrl(url, maxWidth, maxHeight);
        OEmbedResponse? oembed = base.GetJsonResponse<OEmbedResponse>(requestUrl);

        return oembed?.GetHtml();
    }
=======
>>>>>>> 9bfd6920
}
```

#### Register the provider with the EmbedProvidersCollection

Create a new C# class that implements `IComposer` and append your new provider to the `EmbedProvidersCollection`:

```csharp
using Umbraco.Cms.Core.Composing;

namespace MyNamespace;

public class RegisterEmbedProvidersComposer : IComposer
{
    public void Compose(IUmbracoBuilder builder)
        => builder.EmbedProviders().Append<DeviantArtEmbedProvider>();
}
```

The new provider should be available for editors to use:

![Embedding a Media Item from DeviantArt website](images/deviantart-embedded-media.png)

Notice there isn't really any implementation written here - the regex maps the incoming url to the provider, and the base methods handle the complication of requesting from the third party api, and turning the response into html.

## Custom Embed Providers

If your third-party media provider does not support OEmbed or there is some quirk with the content being embedded that requires custom html, then implement `GetMarkup()` without using the base helper methods.

### Custom Embed Provider Example

Azure Media Services [(https://azure.microsoft.com/en-gb/services/media-services/)](https://azure.microsoft.com/en-gb/services/media-services/) provide 'broadcast-quality' video streaming services. You can embed the Azure Media Player into your site to play a video [using an IFrame](https://ampdemo.azureedge.net/azuremediaplayer.html).

This example creates a custom Embed Provider to do the job of taking the Url of the Media asset and writing out the markup required to embed the IFrame video player inside your content.

```csharp
using System.Net;
using Umbraco.Cms.Core.Media.EmbedProviders;
using Umbraco.Cms.Core.Serialization;

namespace MyNamespace;

public class AzureVideoEmbedProvider : OEmbedProviderBase
{
    public AzureVideoEmbedProvider(IJsonSerializer jsonSerializer)
        : base(jsonSerializer)
    {
    }
<<<<<<< HEAD

    // no ApiEndpoint!
    public override string ApiEndpoint => string.Empty;

    public override string[] UrlSchemeRegex => new string[]
    {
        @"windows\.net/*"
    };

    public override Dictionary<string, string> RequestParams => new Dictionary<string, string>();

    public override string? GetMarkup(string url, int maxWidth = 0, int maxHeight = 0)
    {
        // format of markup
        string videoFormat = "<div class=\"iplayer-container\"><iframe src=\"//aka.ms/ampembed?url={0}\" name=\"azuremediaplayer\" scrolling=\"no\" frameborder=\"no\" align=\"center\" autoplay=\"false\" width=\"{1}\" height=\"{2}\" allowfullscreen></iframe></div>";

        // pass in encoded Url, with and height, and turn off autoplay...
        var videoPlayerMarkup = string.Format(videoFormat, WebUtility.UrlEncode(url) + "&amp;autoplay=false", maxWidth, maxHeight);

        return videoPlayerMarkup;
    }
=======
>>>>>>> 9bfd6920
}
```

Here the markup to embed has been manually constructed based upon the iframe video player, no request to an Api endpoint is made...

#### Register the Azure Embed Provider with the EmbedProvidersCollection

Create a new C# class that implements `IComposer` and add append your new provider to the `EmbedProvidersCollection`:

```csharp
using Umbraco.Cms.Core.Composing;

namespace MyNamespace;

public class RegisterEmbedProvidersComposer : IComposer
{
    public void Compose(IUmbracoBuilder builder)
        => builder.EmbedProviders().Append<AzureVideoEmbedProvider>();
}
```

Now editors can embed Azure Media video Urls in the format: `//amssamples.streaming.mediaservices.windows.net/3b970ae0-39d5-44bd-b3a3-3136143d6435/AzureMediaServicesPromo.ism/manifest`.<|MERGE_RESOLUTION|>--- conflicted
+++ resolved
@@ -1,15 +1,5 @@
 ---
-<<<<<<< HEAD
-versionTo: 11.0.0
-meta.Title: "Umbraco Embed Providers"
 description: "A guide to creating a custom embed providers in Umbraco"
-
-=======
-versionFrom: 9.0.0
-versionTo: 10.0.0
-meta.Title: Umbraco Embed Providers
-description: A guide to creating a custom embed providers in Umbraco
->>>>>>> 9bfd6920
 ---
 
 # Embedded Media Providers
@@ -78,11 +68,7 @@
 }
 ```
 
-<<<<<<< HEAD
 If the provider to add supports the *OEmbed* format for embedding a representation of a Url in a website, then make use of the `OEmbedProviderBase` base methods to implement the request:
-=======
-If the provider to add supports the _OEmbed_ format for embedding a representation of a Url in a website, then make use of the `EmbedProviderBase` base methods to implement the request:
->>>>>>> 9bfd6920
 
 ```csharp
 public override string? GetMarkup(string url, int maxWidth = 0, int maxHeight = 0)
@@ -96,11 +82,7 @@
 
 ### Adding a new OEmbed Provider Example
 
-<<<<<<< HEAD
 Let's allow our editors to embed artwork from the popular DeviantArt website - the world's largest online social community for artists and art enthusiasts. We can see they have information on using OEmbed: <https://www.deviantart.com/developers/oembed>. The format of their OEmbed implementation returns a JSON format, from a url `https://backend.deviantart.com/oembed?url=[urltoembed]`. We'll need to use the `OEmbedProviderBase` and the `base.GetJsonResponse` method. We can see 'links' to media shared on DeviantArt are in the format: `http://fav.me/[uniquemediaidentifier]` so we'll need a regex to match any urls pasted into the embed panel that start with *fav.me*, achieved by setting the `UrlSchemeRegex` property.
-=======
-Let's allow our editors to embed artwork from the popular DeviantArt website - the world's largest online social community for artists and art enthusiasts. We can see they have information on using OEmbed: [https://www.deviantart.com/developers/oembed](https://www.deviantart.com/developers/oembed). The format of their OEmbed implementation returns a JSON format, from a url `https://backend.deviantart.com/oembed?url=[urltoembed]`. We'll need to use the `EmbedProviderBase` and the `base.GetJsonResponse` method. We can see 'links' to media shared on DeviantArt are in the format: `https://fav.me/[uniquemediaidentifier]` so we'll need a regex to match any urls pasted into the embed panel that start with _fav.me_, achieved by setting the `UrlSchemeRegex` property.
->>>>>>> 9bfd6920
 
 The Provider would look like this:
 
@@ -116,7 +98,6 @@
         : base(jsonSerializer)
     {
     }
-<<<<<<< HEAD
 
     public override string ApiEndpoint => "https://backend.deviantart.com/oembed?url=";
 
@@ -138,8 +119,6 @@
 
         return oembed?.GetHtml();
     }
-=======
->>>>>>> 9bfd6920
 }
 ```
 
@@ -188,7 +167,6 @@
         : base(jsonSerializer)
     {
     }
-<<<<<<< HEAD
 
     // no ApiEndpoint!
     public override string ApiEndpoint => string.Empty;
@@ -210,8 +188,6 @@
 
         return videoPlayerMarkup;
     }
-=======
->>>>>>> 9bfd6920
 }
 ```
 
