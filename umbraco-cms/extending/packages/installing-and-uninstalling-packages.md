--- conflicted
+++ resolved
@@ -1,13 +1,5 @@
 ---
-versionFrom: 9.0.0
-versionTo: 10.0.0
-<<<<<<< HEAD
-meta.Title: "Installing and uninstalling Umbraco packages"
 description: "How to install a package, and remove a package from a solution"
-=======
-meta.Title: Installing and uninstalling Umbraco packages
-meta.Description: How to install a package, and remove a package from a solution
->>>>>>> 0e2a6230
 ---
 
 # Installing and Uninstalling Packages
