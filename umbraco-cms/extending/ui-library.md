--- conflicted
+++ resolved
@@ -1,11 +1,5 @@
 ---
-<<<<<<< HEAD
-meta.Title: "UI Library"
 description: "A guide for getting started working with the Umbraco UI Library"
-=======
-meta.Title: UI Library
-meta.Description: A guide for getting started working with the Umbraco UI Library
->>>>>>> 0e2a6230
 ---
 
 # UI Library
