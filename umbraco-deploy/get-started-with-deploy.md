---
<<<<<<< HEAD
meta.Title: "Getting started with Umbraco Deploy"
description: "What is Umbraco Deploy, how does it work and how to get started using Umbraco Deploy "
=======
description: How does Umbraco Deploy work and how to get started using Umbraco Deploy
>>>>>>> 311bc4ea
---

# Getting started

In this article you can learn more about what it takes to get started using Umbraco Deploy. You can also get a high-level overview of how the product works.

## How Umbraco Deploy works

Umbraco Deploy works by serializing non-content Umbraco items (called “Schema” items) to disk. These serialized files are located in the `/umbraco/Deploy/Revision` folder at the root of your website.

These items are entities like Document Types, Media Types, Data Types, etc, and these files must be committed to source control (for example Git). Umbraco Deploy works by “extracting” this serialized information back into your Umbraco installation. This is done by deployment triggers when a deployment is sent to a target environment.

For example, when working locally you might create a new Document Type. This will automatically create a new on-disk file in the `umbraco/Deploy/Revision` folder which is the serialized version of the new Document Type. You would then commit this file to your repository and push this change to your hosted source control (for example GitHub).

When you want this deployed to your next environment, you would trigger your CI/CD process (for example Azure DevOps or Github Actions). This will push the changes to your environment. Once the build deployment completes successfully, a Deployment Trigger would be executed as an HTTPS request to your target environment. All changes found in the `umbraco/Deploy/Revision` folder will then be extracted into the Umbraco target environment.

![Deploy workflow](images/Deploy\_concept.png)

## [Quick start (new sites)](installing-deploy/new-site.md)

There are three main steps you need to go through in order to start using Umbraco Deploy on your website.

1. [Set up Git repository and new Umbraco project](installing-deploy/new-site.md#set-up-git-repository-and-umbraco-project)
   * Set up a repository and then install a new Umbraco project inside it.
2. [Install Umbraco Deploy via NuGet](installing-deploy/new-site.md#installing-and-setting-up-umbraco-deploy)
   * Umbraco Deploy can be installed via NuGet.
3. [Configure CI/CD build server](installing-deploy/new-site.md#set-up-cicd-pipeline)
   * Umbraco Deploy needs a CI/CD build server needs to be set up to run when you want changes to be deployed to next upstream environment<|MERGE_RESOLUTION|>--- conflicted
+++ resolved
@@ -1,10 +1,5 @@
 ---
-<<<<<<< HEAD
-meta.Title: "Getting started with Umbraco Deploy"
-description: "What is Umbraco Deploy, how does it work and how to get started using Umbraco Deploy "
-=======
 description: How does Umbraco Deploy work and how to get started using Umbraco Deploy
->>>>>>> 311bc4ea
 ---
 
 # Getting started
