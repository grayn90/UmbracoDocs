--- conflicted
+++ resolved
@@ -1,13 +1,5 @@
 ---
-<<<<<<< HEAD
-meta.Title: "Installation of Umbraco Deploy"
 description: "Two guides for how to install Umbraco Deploy. One for a new website and one for existing Umbraco websites"
-=======
-meta.Title: Installation of Umbraco Deploy
-meta.Description: >-
-  Two guides for how to install Umbraco Deploy. One for a new website and one
-  for existing Umbraco websites
->>>>>>> 1ee41da4
 ---
 
 # Installing
