---
<<<<<<< HEAD
meta.Title: "Umbraco Deploy"
description: "Documentation on how to work with Umbraco Deploy"
=======
description: "Documentation on how to work with Umbraco Deploy."
>>>>>>> 311bc4ea
---

# What is Umbraco Deploy?

Umbraco Deploy is a deployment tool that helps you with the process of transferring code and data between multiple environments. Deploy can be configured for many different setups and is great for both small setups as well as large and more complex infrastructure.

Umbraco Deploy is also the engine that runs behind the scenes on [Umbraco Cloud](../umbraco-cloud/). Here it takes care of all the deployment processes of both code, schema and content on projects.

With Umbraco Deploy you get to use the Umbraco Cloud Deployment technology outside of Umbraco Cloud to ease deployment between multiple Umbraco environments. This is done by connecting external hosted Umbraco projects with a local instance of your Umbraco website.

In the Umbraco Deploy documentation can read all about how to set up and work with Umbraco Deploy.

You can find articles about how to set up Umbraco Deploy on a new or an existing website, and article about the deployment workflow.

## [Getting Started](README.md)

Learn what Umbraco Deploy is, how it works and how to get started using Umbraco Deploy.

## [Install Umbraco Deploy](installing-deploy/README.md)

Find instructions on how to install Umbraco Deploy and examples of how to set it up using a CI/CD build server.

## [Deployments](deployment-workflow/README.md)

The deployment process explained for Umbraco Deploy.

## [Upgrading Umbraco Deploy](upgrades/README.md)

Learn how to upgrade Umbraco Deploy on your projects.

## [Configuration for Umbraco Deploy](deploy-settings.md)

Find configuration Settings for Umbraco Deploy

## [Extending](extending.md)

Details how Umbraco Deploy can be extended for the purposes of deploying data related to custom data and property editors.

## [Troubleshooting](troubleshooting.md)

Tips on finding, identifying and resolving issues with Umbraco Deploy.<|MERGE_RESOLUTION|>--- conflicted
+++ resolved
@@ -1,10 +1,5 @@
 ---
-<<<<<<< HEAD
-meta.Title: "Umbraco Deploy"
-description: "Documentation on how to work with Umbraco Deploy"
-=======
 description: "Documentation on how to work with Umbraco Deploy."
->>>>>>> 311bc4ea
 ---
 
 # What is Umbraco Deploy?
