---
versionFrom: 10.0.0
meta.Title: "Umbraco Database"
meta.Description: "A guide to creating a custom Database table in Umbraco"
---

# Creating a Custom Database Table

In Umbraco, it is possible to add custom database tables to your site if you want to store additional data that should not be stored as normal content nodes.

<<<<<<< HEAD
=======
If migrating from version 8, you'll be able to use a similar method that was available in version 8.  You register a component in a composer, create a migration plan, and run the plan to add the database table to the database. Learn more about composers in the [Composing](../../Implementation/Composing/) article.

>>>>>>> 4e43a495
The end result looks like this:

![Database result of a migration](images/db-table.png)

<<<<<<< HEAD
=======
## Using a Composer and Component

The following code sample shows how this is done using a composer and component. If migrating from version 8, the only changes to note other than namespace updates are the dependencies that need to be passed to the `Upgrader.Execute()` method, and a change to the access modifier of the `Migrate()` method.

```csharp
using Microsoft.Extensions.Logging;
using NPoco;
using Umbraco.Cms.Core;
using Umbraco.Cms.Core.Composing;
using Umbraco.Cms.Core.Migrations;
using Umbraco.Cms.Core.Scoping;
using Umbraco.Cms.Core.Services;
using Umbraco.Cms.Infrastructure.Migrations;
using Umbraco.Cms.Infrastructure.Migrations.Upgrade;
using Umbraco.Cms.Infrastructure.Persistence.DatabaseAnnotations;

namespace MyNamespace
{
    public class BlogCommentsComposer : ComponentComposer<BlogCommentsComponent>, IComposer
    {
    }

    public class BlogCommentsComponent : IComponent
    {
        private readonly IScopeProvider _scopeProvider;
        private readonly IMigrationPlanExecutor _migrationPlanExecutor;
        private readonly IKeyValueService _keyValueService;
        private readonly IRuntimeState _runtimeState;

        public BlogCommentsComponent(
            IScopeProvider scopeProvider,
            IMigrationPlanExecutor migrationPlanExecutor,
            IKeyValueService keyValueService,
            IRuntimeState runtimeState)
        {
            _scopeProvider = scopeProvider;
            _migrationPlanExecutor = migrationPlanExecutor;
            _keyValueService = keyValueService;
            _runtimeState = runtimeState;
        }

        public void Initialize()
        {
            if (_runtimeState.Level < RuntimeLevel.Run)
            {
                return;
            }

            // Create a migration plan for a specific project/feature
            // We can then track that latest migration state/step for this project/feature
            var migrationPlan = new MigrationPlan("BlogComments");

            // This is the steps we need to take
            // Each step in the migration adds a unique value
            migrationPlan.From(string.Empty)
                .To<AddCommentsTable>("blogcomments-db");

            // Go and upgrade our site (Will check if it needs to do the work or not)
            // Based on the current/latest step
            var upgrader = new Upgrader(migrationPlan);
            upgrader.Execute(_migrationPlanExecutor, _scopeProvider, _keyValueService);
        }

        public void Terminate()
        {
        }
    }

    public class AddCommentsTable : MigrationBase
    {
        public AddCommentsTable(IMigrationContext context) : base(context)
        {
        }
        protected override void Migrate()
        {
            Logger.LogDebug("Running migration {MigrationStep}", "AddCommentsTable");

            // Lots of methods available in the MigrationBase class - discover with this.
            if (TableExists("BlogComments") == false)
            {
                Create.Table<BlogCommentSchema>().Do();
            }
            else
            {
                Logger.LogDebug("The database table {DbTable} already exists, skipping", "BlogComments");
            }
        }

        [TableName("BlogComments")]
        [PrimaryKey("Id", AutoIncrement = true)]
        [ExplicitColumns]
        public class BlogCommentSchema
        {
            [PrimaryKeyColumn(AutoIncrement = true, IdentitySeed = 1)]
            [Column("Id")]
            public int Id { get; set; }

            [Column("BlogPostUmbracoId")]
            public int BlogPostUmbracoId { get; set; }

            [Column("Name")]
            public string Name { get; set; }

            [Column("Email")]
            public string Email { get; set; }

            [Column("Website")]
            public string Website { get; set; }

            [Column("Message")]
            [SpecialDbType(SpecialDbTypes.NVARCHARMAX)]
            public string Message { get; set; }
        }
    }
}
```
>>>>>>> 4e43a495

## Using a Notification Handler

<<<<<<< HEAD
Since Umbraco V9, you can adopt a new pattern, where you create and run a migration but trigger it in response to a [notification handler](../../Fundamentals/Code/Subscribing-To-Notifications\index.md).
=======
If building a new solution, you can adopt a new pattern, where you create and run a similar migration but trigger it in response to a [notification handler](../../Fundamentals/Code/Subscribing-To-Notifications\index.md).
>>>>>>> 4e43a495

The code for this approach is as follows:

```C#
using Microsoft.Extensions.Logging;
using NPoco;
using Umbraco.Cms.Core;
using Umbraco.Cms.Core.Events;
using Umbraco.Cms.Core.Migrations;
using Umbraco.Cms.Core.Notifications;
using Umbraco.Cms.Core.Scoping;
using Umbraco.Cms.Core.Services;
using Umbraco.Cms.Infrastructure.Migrations;
using Umbraco.Cms.Infrastructure.Migrations.Upgrade;
using Umbraco.Cms.Infrastructure.Persistence.DatabaseAnnotations;

namespace MyNamespace
{
    public class RunBlogCommentsMigration : INotificationHandler<UmbracoApplicationStartingNotification>
    {
        private readonly IMigrationPlanExecutor _migrationPlanExecutor;
        private readonly ICoreScopeProvider _coreScopeProvider;
        private readonly IKeyValueService _keyValueService;
        private readonly IRuntimeState _runtimeState;

        public RunBlogCommentsMigration(
            ICoreScopeProvider coreScopeProvider,
            IMigrationPlanExecutor migrationPlanExecutor,
            IKeyValueService keyValueService,
            IRuntimeState runtimeState)
        {
            _migrationPlanExecutor = migrationPlanExecutor;
            _coreScopeProvider = coreScopeProvider;
            _keyValueService = keyValueService;
            _runtimeState = runtimeState;
        }

        public void Handle(UmbracoApplicationStartingNotification notification)
        {
            if (_runtimeState.Level < RuntimeLevel.Run)
            {
                return;
            }

            // Create a migration plan for a specific project/feature
            // We can then track that latest migration state/step for this project/feature
            var migrationPlan = new MigrationPlan("BlogComments");

            // This is the steps we need to take
            // Each step in the migration adds a unique value
            migrationPlan.From(string.Empty)
                .To<AddCommentsTable>("blogcomments-db");

            // Go and upgrade our site (Will check if it needs to do the work or not)
            // Based on the current/latest step
            var upgrader = new Upgrader(migrationPlan);
            upgrader.Execute(
                _migrationPlanExecutor,
                _coreScopeProvider,
                _keyValueService);
        }
    }

    // Migration and schema defined as in the previous code sample.
}
```

The notification handler can either be registered in a composer:

```C#
using Umbraco.Cms.Core.Composing;
using Umbraco.Cms.Core.DependencyInjection;
using Umbraco.Cms.Core.Notifications;

namespace TableMigrationTest
{
    public class BlogCommentsComposer : IComposer
    {
        public void Compose(IUmbracoBuilder builder)
        {
            builder.AddNotificationHandler<UmbracoApplicationStartingNotification, RunBlogCommentsMigration>();
        }
    }
}
```

Or in an extension method called from `StartUp.cs` as is preferred:

```C#
using System.Linq;
using Umbraco.Cms.Core.DependencyInjection;
using Umbraco.Cms.Core.Notifications;

namespace MyNamespace
{
    public static class UmbracoBuilderExtensions
    {
        public static IUmbracoBuilder AddBlogComments(this IUmbracoBuilder builder)
        {
            builder.AddNotificationHandler<UmbracoApplicationStartingNotification, RunBlogCommentsMigration>();
            return builder;
        }
    }
}
```

```C#
using System;
using Microsoft.AspNetCore.Builder;
using Microsoft.AspNetCore.Hosting;
using Microsoft.Extensions.Configuration;
using Microsoft.Extensions.DependencyInjection;
using Microsoft.Extensions.Hosting;
using Umbraco.Cms.Core.DependencyInjection;
using Umbraco.Extensions;

namespace MyNamespace
{
    public class Startup
    {
        ...

        public void ConfigureServices(IServiceCollection services)
        {
            services.AddUmbraco(_env, _config)
                .AddBackOffice()
                .AddWebsite()
                .AddComposers()
                .AddBlogComments()  // calls our extension method to register the notification handler
                .Build();

        }

        ...
    }
}

```

<<<<<<< HEAD
## Schema class and migrations
=======
## Which to use?

In short, it's up to you.  If you are migrating from version 8 and want the quickest route to getting running with the latest version, then using a component makes sense.

You will likely find you are using the notification pattern elsewhere, such as when responding to Umbraco events that run many times in the lifetime of the application, like when content is saved.  And so you may also prefer to align with that pattern for start-up events.

It's also worth noting that components offer both `Initialize` and `Terminate` methods, where you will need to handle two notifications to do the same with the notification handler approach (`UmbracoApplicationStartingNotification` and `UmbracoApplicationStoppingNotification`). A single handler class can be used for both notifications though.

## Schema Class and Migrations
>>>>>>> 4e43a495

**Important!** It is important to note that the `BlogCommentSchema` class nested inside the migration is purely used as a database schema representation class and should not be used as a Data Transfer Object (DTO) to access the table data. Equally, you shouldn't use your DTO classes to define the schema used by your migration. Instead you should create a duplicate snapshot as demonstrated above specifically for the purpose of creating or working with your database tables in the current migration. The name of the class is not important as you will be overriding it using the TableName attribute. So you should choose a name that makes it clear for you and everyone else that this class is purely for defining the schema in this migration.

Whilst this adds a level of duplication, it is important that migrations and the code/classes within a migration remain immutable. If the DTO was to be used for both, it could cause unexpected behaviour should you later modify your DTO used in your application but you have previous migrations expecting the DTO to be in its unmodified state.

Once a snapshot has been created, and once your code has been deployed, the snapshot should never be changed directly. Instead, you should use further migrations to alter the database table into the state you require. This ensures that migrations can always be run in sequence and that each migration can expect the database to be in a known state before executing.

When adding further migrations it is also important to note that if you need to reuse the schema class, it can be a good idea to duplicate this again in those particular migrations. You want the migrations to be immutable, so having separate classes in separate namespaces, reduces the risk of modifying a schema class from your initial migration.

## Data stored in Custom Database Tables

When storing data in custom database tables, this is by default not manageable by Umbraco at all. This can be great for many purposes such as storing massive amounts of data that you do not need to edit from inside the Umbraco backoffice. Decoupling part of your data from being managed by Umbraco as content can be a way of achieving better performance for your site. That way, it will no longer take up space in indexes and caches, and the Umbraco database which may not have the best structure for your type of data.

This however also means that if you do need to edit or display this data, it is up to you to implement the underlying functionality supporting this.

It also means that if you need this data to be transferred or kept synchronized between multiple sites or environments, it is up to you to handle this. Data stored in custom tables are not supported out of the box by add-ons such as Umbraco Deploy or Umbraco Courier and therefore will not be deployable by default.

Figuring out how to manage data across multiple environments can be very different between individual sites and there is not one solution that fits all. Some sites may have automated database synchronization set up to ensure specific tables in multiple databases are always kept in sync, while others may be better off with scripts moving data around manually on demand.<|MERGE_RESOLUTION|>--- conflicted
+++ resolved
@@ -8,17 +8,10 @@
 
 In Umbraco, it is possible to add custom database tables to your site if you want to store additional data that should not be stored as normal content nodes.
 
-<<<<<<< HEAD
-=======
-If migrating from version 8, you'll be able to use a similar method that was available in version 8.  You register a component in a composer, create a migration plan, and run the plan to add the database table to the database. Learn more about composers in the [Composing](../../Implementation/Composing/) article.
-
->>>>>>> 4e43a495
 The end result looks like this:
 
 ![Database result of a migration](images/db-table.png)
 
-<<<<<<< HEAD
-=======
 ## Using a Composer and Component
 
 The following code sample shows how this is done using a composer and component. If migrating from version 8, the only changes to note other than namespace updates are the dependencies that need to be passed to the `Upgrader.Execute()` method, and a change to the access modifier of the `Migrate()` method.
@@ -135,15 +128,10 @@
     }
 }
 ```
->>>>>>> 4e43a495
 
 ## Using a Notification Handler
 
-<<<<<<< HEAD
-Since Umbraco V9, you can adopt a new pattern, where you create and run a migration but trigger it in response to a [notification handler](../../Fundamentals/Code/Subscribing-To-Notifications\index.md).
-=======
 If building a new solution, you can adopt a new pattern, where you create and run a similar migration but trigger it in response to a [notification handler](../../Fundamentals/Code/Subscribing-To-Notifications\index.md).
->>>>>>> 4e43a495
 
 The code for this approach is as follows:
 
@@ -283,9 +271,6 @@
 
 ```
 
-<<<<<<< HEAD
-## Schema class and migrations
-=======
 ## Which to use?
 
 In short, it's up to you.  If you are migrating from version 8 and want the quickest route to getting running with the latest version, then using a component makes sense.
@@ -295,7 +280,6 @@
 It's also worth noting that components offer both `Initialize` and `Terminate` methods, where you will need to handle two notifications to do the same with the notification handler approach (`UmbracoApplicationStartingNotification` and `UmbracoApplicationStoppingNotification`). A single handler class can be used for both notifications though.
 
 ## Schema Class and Migrations
->>>>>>> 4e43a495
 
 **Important!** It is important to note that the `BlogCommentSchema` class nested inside the migration is purely used as a database schema representation class and should not be used as a Data Transfer Object (DTO) to access the table data. Equally, you shouldn't use your DTO classes to define the schema used by your migration. Instead you should create a duplicate snapshot as demonstrated above specifically for the purpose of creating or working with your database tables in the current migration. The name of the class is not important as you will be overriding it using the TableName attribute. So you should choose a name that makes it clear for you and everyone else that this class is purely for defining the schema in this migration.
 
