---
versionFrom: 10.0.0
meta.Title: "Azure Key Vault"
meta.Description: "A guide for configuring Azure Key Vault"
---

# Configuring Azure Key Vault

From a security perspective, storing your application secrets in Azure Key Vault is always a good solution. This could be a connection string or other keys.

This article tells you how to configure your application so it is ready to use a Key Vault.

Depending on your hosting situation there are a few approaches to incorporating Azure Key Vault into your application.

1. [For most Hosting scenarios: Install Key Vault via Nuget and retrieve your secrets directly in your Program.cs.](#installing-key-vault-via-nuget)
2. [For Azure Web App Hosting: Use Key Vault references for Azure App Service.](#use-key-vault-references-for-azure-app-service)

## Installing Key Vault via Nuget

Before you begin, you need to install the `Azure.Extensions.AspNetCore.Configuration.Secrets` and the `Azure.Identity` NuGet packages. There are two approaches to installing the packages:

1. Use your favorite IDE and open up the NuGet Package Manager to search and install the packages
1. Use the command line to install the package

### Installing through command line

Navigate to your project folder, which is the folder that contains your `.csproj` file. Now use the following `dotnet add package` command to install the packages:

```
dotnet add package Azure.Extensions.AspNetCore.Configuration.Secrets
dotnet add package Azure.Identity
```

<<<<<<< HEAD
### Configuration
The next step is to add the Azure Key Vault endpoint to the `appsettings.json` file. 
=======
## Configuration
The next step is to add the Azure Key Vault endpoint to the `appsettings.json` file (or create as an Environment Variable). 
>>>>>>> a8f6d519

```json
{
  "AzureKeyVaultEndpoint": "https://{your-key-vault-name}.vault.azure.net",
}
```

After adding the Key Vault endpoint you have to update the `CreateHostBuilder` method which you can find in the `Program.cs` file. 

```csharp
public static IHostBuilder CreateHostBuilder(string[] args) =>
    Host.CreateDefaultBuilder(args)
        .ConfigureUmbracoDefaults()
        .ConfigureAppConfiguration((context, config) =>
        {
            var settings = config.Build();
            var keyVaultEndpoint = settings["AzureKeyVaultEndpoint"];
            if (!string.IsNullOrEmpty(keyVaultEndpoint) && Uri.TryCreate(keyVaultEndpoint, UriKind.Absolute, out var validUri))
            {
                config.AddAzureKeyVault(validUri, new DefaultAzureCredential());
            }
        })
        .ConfigureWebHostDefaults(webBuilder =>
        {
            webBuilder.UseStaticWebAssets();
            webBuilder.UseStartup<Startup>();
        });
```

### Authentication 

There are different ways to access the Azure Key Vault. It is important that the user you are logging in with has access to the Key Vault. You can assign roles using the Azure Portal. 

1. Navigate to your Key Vault. 
1. Select Access Control.
1. Select Add -> Add role assignment.
1. Select the preferred role.
1. Search for the user. 
1. Click review + assign

## Use Key Vault references for Azure App Service

Azure Web Apps offers the ability to directly reference Key Vault secrets as App Settings. The benefit of this is you can securely store your secrets in Key Vault without any code changes required in your application.

### Create a System Assigned Managed Identity

To begin we first need to create a **Managed Identity** for the Azure Web App. This enables us to grant granular permissions to an identity representing the Web App.

Head over to your Azure Web App and find **Identity** under **Settings**:

![image](https://user-images.githubusercontent.com/11179749/196052374-cebcfbc3-848f-4866-8e0f-70a57e776f60.png)

Under **System assigned** change the Status from Off to **On**.

![image](https://user-images.githubusercontent.com/11179749/196052406-2205c1bc-504a-41be-86bf-81b1cabbc17f.png)

A GUID will then be generated called **Object (principal) ID**. Take note of this ID as we will need it further on.

### Update your Key Vault Access Policy

It is assumed you already have a Key Vault set up with a few Umbraco secrets inside. In your Key Vault head to **Access Policies**.

![image](https://user-images.githubusercontent.com/11179749/196052540-e1368016-ad7a-4b69-b05c-2875a4f11998.png)

At the top select **+ Create**. We are now going to add the **System Managed Identity** for the Web App to Key Vault.

![image](https://user-images.githubusercontent.com/11179749/196052612-e3b2041c-785f-46f5-b9b5-d8ad33b893ac.png)

You will now be presented with different permissions to set for your Web App. You only need **Get** and **List** for **Secret Permissions** only. Click **Next** to continue:

![image](https://user-images.githubusercontent.com/11179749/196052668-124d1496-4486-4098-9198-eff809876c80.png)

Enter the GUID you took note of earlier, into the **Search Box**. You will see your Web App listed. 

![image](https://user-images.githubusercontent.com/11179749/196052706-15431bf4-80ea-4bb7-b40e-ebda45264fb7.png)

Click your Web App to Select and click Next and then Create:

![image](https://user-images.githubusercontent.com/11179749/196052849-970a97c5-e945-415a-9469-a67f485424ea.png)

If you visit the **Access Policies** section again you should now see your web app in the list and its permissions:

![image](https://user-images.githubusercontent.com/11179749/196052924-0d0559c0-a414-4bbd-ab91-94fc25dc720f.png)

### Link our Key Vault Secret to an Azure Web App

In your Azure Web App head to **Configuration** under **Settings**.

![image](https://user-images.githubusercontent.com/11179749/196053006-3a95fc5f-1038-4228-9ae4-467050ea5759.png)

Here we can add App Settings and Connection Strings to the environment. Let us start off with the Umbraco Database Connection String.

Under Connection Strings, select **Advanced Edit**.

![image](https://user-images.githubusercontent.com/11179749/196053130-8fb6c2b9-61c7-4c02-a419-8570174c6646.png)

You can obtain the Secret Uri by visitng the specific version of your secret and copying the Url:

![image](https://user-images.githubusercontent.com/11179749/196054001-cc215c04-d29c-435a-ae7b-6e8efb7f3faa.png)

Paste in the following JSON Object inside the square brackets. Ensure you update `{keyvault-name}`, `{secret-name}` and `{version-id}`.
```json
{
    "name": "umbracoDbDSN",
    "value": "@Microsoft.KeyVault(SecretUri=https://{keyvault-name}.vault.azure.net/secrets/{secret-name}/{version-id}/)",
    "type": "Custom",
    "slotSetting": false
}
```
The ID is optional but recommended as it enables you to control which version of the secret is used at your discretion. Leave it out if you always want the Web App to pull the latest version of the secret.

Wait a moment and refresh the screen. You should see a Green tick. If you do not have a Green tick you need to review your Access Policies in the previous step.

![image](https://user-images.githubusercontent.com/11179749/196053419-f53feba2-b8ed-4b98-99f0-ee68f58ac8e4.png)


We will perform the same approach for our App Settings. We will be updating the following App Settings for Azure Blob Storage.

```json
"Umbraco": {
    "Storage": {
      "AzureBlob": {
        "Media": {
          "ConnectionString": "",
          "ContainerName": ""
        }
      }
    }
```

Due to the secrets being nested we need to use double underscore `__` to correctly reference the value on our Web App.

On the Web App select **Advanced Edit** for Application Settings:
![image](https://user-images.githubusercontent.com/11179749/196053630-dd90f240-0116-4471-bf7e-73bdbcfcc28a.png)

Paste in the following JSON Objects inside the square brackets. Ensure you update `{keyvault-name}`, `{secret-name}` and `{version-id}`.

```json
{
    "name": "Umbraco__Storage__AzureBlob__Media__ConnectionString",
    "value": "@Microsoft.KeyVault(SecretUri=https://{keyvault-name}.vault.azure.net/secrets/{secret-name}/{version-id}/)",
    "slotSetting": false
},
{
    "name": "Umbraco__Storage__AzureBlob__Media__ContainerName",
    "value": "@Microsoft.KeyVault(SecretUri=https://{keyvault-name}.vault.azure.net/secrets/{secret-name}/{version-id}/)",
    "slotSetting": false
}
```
The ID is optional but recommended as it enables you to control which version of the secret is used at your discretion. Leave it out if you always want the Web App to pull the latest version of the secret.

Wait a moment and refresh the screen. You should see Green ticks for both values. If you do not have a Green tick you need to review your Access Policies in the previous step.
![image](https://user-images.githubusercontent.com/11179749/196053743-e507f057-8fe7-4a68-9e2f-7229f1a340d7.png)

### Local Development 

1. [Sign in to Visual Studio using the credentials that can access the Key Vault.](https://docs.microsoft.com/en-us/visualstudio/ide/signing-in-to-visual-studio) 
1. [Use Azure CLI to store your preferred account into the credential cache.](https://docs.microsoft.com/en-us/cli/azure/authenticate-azure-cli)

### Staging/Production

1. [Managed identities for Azure resources](https://docs.microsoft.com/en-us/aspnet/core/security/key-vault-configuration?view=aspnetcore-6.0#use-managed-identities-for-azure-resources)
2. [X.509 certificate for non-Azure-hosted apps](https://docs.microsoft.com/en-us/aspnet/core/security/key-vault-configuration?view=aspnetcore-6.0#use-application-id-and-x509-certificate-for-non-azure-hosted-apps)
3. [Use Key Vault references for App Service and Azure Functions](https://learn.microsoft.com/en-us/azure/app-service/app-service-key-vault-references)<|MERGE_RESOLUTION|>--- conflicted
+++ resolved
@@ -31,13 +31,8 @@
 dotnet add package Azure.Identity
 ```
 
-<<<<<<< HEAD
 ### Configuration
-The next step is to add the Azure Key Vault endpoint to the `appsettings.json` file. 
-=======
-## Configuration
 The next step is to add the Azure Key Vault endpoint to the `appsettings.json` file (or create as an Environment Variable). 
->>>>>>> a8f6d519
 
 ```json
 {
