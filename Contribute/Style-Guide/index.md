--- conflicted
+++ resolved
@@ -104,7 +104,7 @@
 
 ### Visual Studio Code extension
 
-There is an extension for Visual Studio Code hiwch allows you to use Vale as you are writing documentation. It can also be used to run checks on existing articles and find where the potential changes are needed.
+There is an extension for Visual Studio Code which allows you to use Vale as you are writing documentation. It can also be used to run checks on existing articles and find where the potential changes are needed.
 
 The extension is called `vale-vscode` and can be downloaded via the Visual Studio Code Marketplace in your editor.
 
@@ -120,11 +120,7 @@
 
 ![Example of the extension](images/extension.png)
 
-<<<<<<< HEAD
 ### Using Vale locally
-=======
-There is an extension for Visual Studio Code which allows you to use Vale as you are writing documentation. It can also be used to run checks on existing articles and find where potential changes are needed.
->>>>>>> 7b81a986
 
 First step to running Vale locally is to install it following Vale's [Installation documentation](https://vale.sh/docs/vale-cli/installation/).
 
