---
versionFrom: 9.0.0
---

# Config Transforms

In this article you can learn how to use config transform files to apply environment specific configuration and settings to your Umbraco Cloud project.

<<<<<<< HEAD
<iframe width="800" height="450" src="https://www.youtube.com/watch?v=SBDRR9CNvdY" frameborder="0" allow="autoplay; encrypted-media" allowfullscreen></iframe>

=======
>>>>>>> a5e8a38e
## What are Config Transforms?

Config Transforms are a way to transform your config files without changing the actual config file.

To transform a config file, you need to create a new file in your project with the following naming convention: `{config-file name}.{environment}.config`.

If you want to do a transform on your `Web.config` file for the Live environment of your project, the config transform you need to create will look like this:

`Web.Production.config`

The `{environment}` part needs to be replaced with the target environment, for which there are currently 3 possibilities for each project:

1. `Production`
2. `Staging`
3. `Development`

This file needs to be created on a local clone of your project, as this will ensure that the file is added to the project repository.

When the file is deployed to the Live environment the transforms will be applied to the `Web.config` file in the `Root` of your project. In the case that you also have a Development and/or Staging environment, the `Web.Production.config` will **only** transform the `Web.config` on the Live environment.

For each deploy, the Umbraco Cloud engine searches for all of the `.{environment}.config` files in your site and applies the transforms.

:::note
Using config transforms to remove and/or add sections to config files is currently only possible for the `Web.config` file.
:::

## Syntax and testing

When creating config transforms you need to follow these three rules:

1. Use the correct file-naming convention
2. Place the transform file in the same folder as the file you want to transform
3. Follow the correct [Config Transform syntax](https://docs.microsoft.com/en-us/aspnet/core/host-and-deploy/iis/transform-webconfig?view=aspnetcore-5.0)

Before applying the config transform files to your environments we recommend that you run a test using this tool: [Webconfig Transformation Tester](https://elmah.io/tools/webconfig-transformation-tester/)

Using the tool will let you test whether the transform file transforms your config files correctly. The tool can be used for all config files.

## Examples

Rewrite rules are often something you only want to apply to your Live environment. To avoid the rewrites being applied to your Development and/or Staging environments, you can create a transform file to apply the rewrite rules to your Live environment only.

Here is an example of how that config transform would look:

```xml
<?xml version="1.0" encoding="utf-8"?>
<configuration xmlns:xdt="http://schemas.microsoft.com/XML-Document-Transform">
	<location>
		<system.webServer>
			<rewrite xdt:Transform="InsertIfMissing">
				<rules>
					<rule xdt:Locator="Match(name)" xdt:Transform="InsertIfMissing" name="Redirects umbraco.io to actual domain" stopProcessing="true">
						<match url=".*" />
						<conditions>
							<add input="{HTTP_HOST}" pattern="^(.*)?.euwest01.umbraco.io$" />
							<add input="{REQUEST_URI}" negate="true" pattern="^/umbraco" />
							<add input="{REQUEST_URI}" negate="true" pattern="^/DependencyHandler.axd" />
							<add input="{REQUEST_URI}" negate="true" pattern="^/App_Plugins" />
							<add input="{REQUEST_URI}" negate="true" pattern="localhost" />
						</conditions>
						<action type="Redirect" url="http://swato.dk/{R:0}" appendQueryString="true" redirectType="Permanent" />
					</rule>
				</rules>
			</rewrite>
		</system.webServer>
	</location>
</configuration>
```

This config transform will add a new `<rule>` to `<system.webServer><rewrite><rules>`. The `xdt:Transform` attribute is used to tell the system what to transform. In this case the value is `InsertIfMissing`, which means it will add the section if it's not already in the config file. In order to be able to identify the correct section the `xdt:Locator` attribute is used to *match* the value of the `name` attribute.

## Including transforms in Umbraco packages

For package developers it can be useful to add a config transform that needs to happen on each environment. As an example, let's say we're making a package called **EnvironmentColor**. You want to set an AppSetting in `Web.config` to a different color in each environment. It could be be `red` for the Live environment, `orange` for Staging and `yellow` for Development.

We need to create 3 transform files named after the package. A good convention is to use your company name and the package name to make sure that there won't be any clashes on the filenames. We'll use the name **AcmeEnvironmentColor**:

- `~/AcmeEnvironmentColor.Web.Development.xdt.config`
- `~/AcmeEnvironmentColor.Web.Staging.xdt.config`
- `~/AcmeEnvironmentColor.Web.Production.xdt.config`

Again, these types of prefixed files can be placed next to any other file so if you also need to transform `~/config/Dashboard.config` specifically for your package, then you can create three transform files for that as well, e.g.:

- `~/config/AcmeEnvironmentColor.Dashboard.Development.xdt.config`
- `~/config/AcmeEnvironmentColor.Dashboard.Staging.xdt.config`
- `~/config/AcmeEnvironmentColor.Dashboard.Production.xdt.config`

:::note
Keep in mind that a misconfigured config transform may block Data Extraction on your project. Please see [here](../../Troubleshooting/Deployments/Changes-Not-Being-Applied) for more details.
:::<|MERGE_RESOLUTION|>--- conflicted
+++ resolved
@@ -6,11 +6,6 @@
 
 In this article you can learn how to use config transform files to apply environment specific configuration and settings to your Umbraco Cloud project.
 
-<<<<<<< HEAD
-<iframe width="800" height="450" src="https://www.youtube.com/watch?v=SBDRR9CNvdY" frameborder="0" allow="autoplay; encrypted-media" allowfullscreen></iframe>
-
-=======
->>>>>>> a5e8a38e
 ## What are Config Transforms?
 
 Config Transforms are a way to transform your config files without changing the actual config file.
