---
versionFrom: 10.0.0
<<<<<<< HEAD
meta.Title: "Headless/AJAX Forms"
---

# Headless/AJAX Forms
=======
meta.Title: "Headless/Asynchronous JavaScript and XML (AJAX)  Forms"
---

# Headless/Asynchronous JavaScript And XML (AJAX)
>>>>>>> 5f1cda4f

From version 10.2, Umbraco Forms provides an API for client-side rendering and submission of forms. This will be useful when you want to handle forms in a headless style scenario.

## API Definition

The API supports two endpoints, one for rendering a form and one for submitting it.

As well as this docmentation, the definition of the API can also be reviewed via the Swagger UI, available at the following path: `/umbraco/forms/api/swagger/index.html`.

The Open API specification is available from: `/umbraco/forms/api/openapi.json`

### Requesting a Form Definition

To request the definition of a form, the following request can be made:

```
GET /umbraco/forms/api/v1.0/definitions/{id}?contentId={contentId}
```

The GET request requires the Guid identifying the form.

An optional `contentId` parameter can be provided, which can either be the integer or GUID identifier for the current page. If provided, the content item identified will be used for Forms features requiring information from the page the form is hosted on. This includes the parsing of ["magic string" placeholders](../Magic-Strings/index.md).

If the requested form is not found, a 404 status code will be returned.

A successful request will return a 200 status code.  An example response is as follows. It will differ depending on the pages, fields and other settings available for the form.

```json
{
    "disableDefaultStylesheet": false,
    "fieldIndicationType": "MarkMandatoryFields",
    "hideFieldValidation": false,
    "id": "34ef4a19-efa7-40c1-b8b6-2fd7257f2ed3",
    "indicator": "*",
    "messageOnSubmit": "Thanks for submitting the form",
    "name": "Simple Comment Form",
    "nextLabel": "Next",
    "pages": [
        {
            "caption": "Your comment",
            "fieldsets": [
                {
                    "caption": "",
                    "columns": [
                        {
                            "caption": "",
                            "fields": [
                                {
                                    "alias": "name",
                                    "caption": "Name",
                                    "condition": {
                                        "actionType": "Show",
                                        "logicType": "All",
                                        "rules": []
                                    },
                                    "helpText": "[#message] from [#pageName]",
                                    "id": "25185934-9a61-491c-9610-83dfe774662c",
                                    "pattern": "",
                                    "patternInvalidErrorMessage": "Please provide a valid value for Name",
                                    "placeholder": "",
                                    "preValues": [],
                                    "required": true,
                                    "requiredErrorMessage": "Please provide a value for Name",
                                    "settings": {
                                        "defaultValue": "",
                                        "placeholder": "Please enter your name.",
                                        "showLabel": "",
                                        "maximumLength": "",
                                        "fieldType": "",
                                        "autocompleteAttribute": ""
                                    },
                                    "type": {
                                        "id": "3f92e01b-29e2-4a30-bf33-9df5580ed52c",
                                        "name": "Short answer"
                                    }
                                },
                                {
                                    "alias": "email",
                                    "caption": "Email",
                                    "condition": {
                                        "actionType": "Show",
                                        "logicType": "All",
                                        "rules": []
                                    },
                                    "helpText": "",
                                    "id": "816fdf3b-a796-4677-a317-943a54bf9d55",
                                    "pattern": "^[_a-z0-9-]+(\\.[_a-z0-9-]+)*@[a-z0-9-]+(\\.[a-z0-9-]+)*(\\.[a-z]{2,4})$",
                                    "patternInvalidErrorMessage": "Please provide a valid value for Email",
                                    "placeholder": "",
                                    "preValues": [],
                                    "required": true,
                                    "requiredErrorMessage": "Please provide a value for Email",
                                    "settings": {
                                        "defaultValue": "",
                                        "placeholder": "",
                                        "showLabel": "",
                                        "maximumLength": "",
                                        "fieldType": "email",
                                        "autocompleteAttribute": ""
                                    },
                                    "type": {
                                        "id": "3f92e01b-29e2-4a30-bf33-9df5580ed52c",
                                        "name": "Short answer"
                                    }
                                },
                                {
                                    "alias": "comment",
                                    "caption": "Comment",
                                    "condition": {
                                        "actionType": "Show",
                                        "logicType": "All",
                                        "rules": []
                                    },
                                    "helpText": "",
                                    "id": "9d723100-ec34-412f-aaa5-516634d7c833",
                                    "pattern": "",
                                    "patternInvalidErrorMessage": "Please provide a valid value for Comment",
                                    "placeholder": "",
                                    "preValues": [],
                                    "required": false,
                                    "requiredErrorMessage": "Please provide a value for Comment",
                                    "settings": {
                                        "defaultValue": "",
                                        "placeholder": "",
                                        "showLabel": "",
                                        "autocompleteAttribute": "",
                                        "numberOfRows": "2",
                                        "maximumLength": ""
                                    },
                                    "type": {
                                        "id": "023f09ac-1445-4bcb-b8fa-ab49f33bd046",
                                        "name": "Long answer"
                                    }
                                },
                                {
                                    "alias": "country",
                                    "caption": "Country",
                                    "condition": {
                                        "actionType": "Show",
                                        "logicType": "All",
                                        "rules": []
                                    },
                                    "helpText": "",
                                    "id": "30ff8f37-28d4-47df-f281-422b36c62e73",
                                    "pattern": "",
                                    "patternInvalidErrorMessage": "Please provide a valid value for Country",
                                    "placeholder": "",
                                    "preValues": [
                                        {
                                            "caption": "France",
                                            "value": "fr"
                                        },
                                        {
                                            "caption": "Italy",
                                            "value": "it"
                                        },
                                        {
                                            "caption": "Span",
                                            "value": "es"
                                        },
                                        {
                                            "caption": "United Kingdom",
                                            "value": "gb"
                                        }
                                    ],
                                    "required": false,
                                    "requiredErrorMessage": "Please provide a value for Country",
                                    "settings": {
                                        "defaultValue": "",
                                        "allowMultipleSelections": "",
                                        "showLabel": "",
                                        "autocompleteAttribute": "",
                                        "selectPrompt": "Please select"
                                    },
                                    "type": {
                                        "id": "0dd29d42-a6a5-11de-a2f2-222256d89593",
                                        "name": "Dropdown"
                                    }
                                },
                                {
                                    "alias": "favouriteColour",
                                    "caption": "Favourite Colour",
                                    "condition": {
                                        "actionType": "Show",
                                        "logicType": "All",
                                        "rules": []
                                    },
                                    "helpText": "",
                                    "id": "a6e2e27f-097d-476a-edb9-4aa79449ab5c",
                                    "pattern": "",
                                    "patternInvalidErrorMessage": "Please provide a valid value for Favourite Colour",
                                    "placeholder": "",
                                    "preValues": [
                                        {
                                            "caption": "Red",
                                            "value": "red"
                                        },
                                        {
                                            "caption": "Green",
                                            "value": "green"
                                        },
                                        {
                                            "caption": "Yellow",
                                            "value": "yello"
                                        }
                                    ],
                                    "required": false,
                                    "requiredErrorMessage": "Please provide a value for Favourite Colour",
                                    "settings": {
                                        "defaultValue": "",
                                        "showLabel": ""
                                    },
                                    "type": {
                                        "id": "fab43f20-a6bf-11de-a28f-9b5755d89593",
                                        "name": "Multiple choice"
                                    }
                                },
                                {
                                    "alias": "dataConsent",
                                    "caption": "Data consent",
                                    "condition": {
                                        "actionType": "Show",
                                        "logicType": "All",
                                        "rules": []
                                    },
                                    "helpText": "Please indicate if it's OK to store your data.",
                                    "id": "9f25acaf-4ac4-4105-9afe-eb0bb0c03b31",
                                    "pattern": "",
                                    "patternInvalidErrorMessage": "Please provide a valid value for Data consent",
                                    "placeholder": "",
                                    "preValues": [],
                                    "required": true,
                                    "requiredErrorMessage": "Please confirm your data consent",
                                    "settings": {
                                        "acceptCopy": "Yes, I give permission to store and process my data.",
                                        "showLabel": ""
                                    },
                                    "type": {
                                        "id": "a72c9df9-3847-47cf-afb8-b86773fd12cd",
                                        "name": "Data Consent"
                                    }
                                },
                                {
                                    "alias": "tickToAddMoreInfo",
                                    "caption": "Tick to add more info",
                                    "condition": {
                                        "actionType": "Show",
                                        "logicType": "All",
                                        "rules": []
                                    },
                                    "helpText": "",
                                    "id": "6ce0cf78-5102-47c1-85c6-9530d9e9c6a6",
                                    "pattern": "",
                                    "patternInvalidErrorMessage": "Please provide a valid value for Tick to add more info",
                                    "placeholder": "",
                                    "preValues": [],
                                    "required": false,
                                    "requiredErrorMessage": "Please provide a value for Tick to add more info",
                                    "settings": {
                                        "defaultValue": ""
                                    },
                                    "type": {
                                        "id": "d5c0c390-ae9a-11de-a69e-666455d89593",
                                        "name": "Checkbox"
                                    }
                                },
                                {
                                    "alias": "moreInfo",
                                    "caption": "More info",
                                    "condition": {
                                        "actionType": "Show",
                                        "logicType": "All",
                                        "rules": [
                                            {
                                                "field": "6ce0cf78-5102-47c1-85c6-9530d9e9c6a6",
                                                "operator": "Is",
                                                "value": "on"
                                            }
                                        ]
                                    },
                                    "helpText": "",
                                    "id": "5b4100ed-cc5e-4113-943c-ee5a8f4e448d",
                                    "pattern": "",
                                    "patternInvalidErrorMessage": "Please provide a valid value for More info",
                                    "placeholder": "",
                                    "preValues": [],
                                    "required": false,
                                    "requiredErrorMessage": "Please provide a value for More info",
                                    "settings": {
                                        "defaultValue": "",
                                        "placeholder": "",
                                        "showLabel": "",
                                        "maximumLength": "",
                                        "fieldType": "",
                                        "autocompleteAttribute": ""
                                    },
                                    "type": {
                                        "id": "3f92e01b-29e2-4a30-bf33-9df5580ed52c",
                                        "name": "Short answer"
                                    }
                                }
                            ],
                            "width": 0
                        }
                    ],
                    "id": "d677b96f-488d-4052-b00d-fb852b35e9c5"
                }
            ]
        }
    ],
    "previousLabel": "Previous",
    "showValidationSummary": false,
    "submitLabel": "Submit"
}
```

### Submitting a Form Entry

To submit a form entry, the following request can be made:

```
POST /umbraco/forms/api/v1.0/entries/{id}
```

The POST request requires the Guid identifying the form.

It also requires a `Content-Type` header of `application/json` and accepts a body as per this example:

```json
{
  "values": {
      "name": "Fred",
      "email": "fred@test.com",
      "comment": "Test",
      "country": "it",
      "favouriteColours": ["red", "green"],
      "dataConsent": "on"
  },
  "contentId": "ca4249ed-2b23-4337-b522-63cabe5587d1"
}
```

The `values` collection consists of a set of name/value pairs, where the name is the alias of a form field.  The value is the value of the submitted field, which can either be a string, or an array of strings. In this way we support fields that accept multiple values, such as checkbox lists.

The `contentId` is optional, and if provided will be used to customize the response for the current page.

In the case of a validation error, a 422 "Unprocessable Entity" status code will be returned, along with a response similar to the following:

```json
{
    "errors": {
        "name": [
            "Please provide a value for Name"
        ]
    },
    "extensions": {},
    "status": 422,
    "title": "One or more validation errors occurred."
}
```

A successful response will return a 202 "Accepted" status code.

## Antiforgery Protection

When posting forms in the traditional way, via a full page post back, an anti-forgery token is generated and validated.  This provides protection against Cross-Site Request Forgery (CSRF) attacks.

The same protection is available for forms submitted via AJAX techniques.

In order to generate the token and provide it in the form post, the following code can be applied to the .cshtml template:

```csharp
@using Microsoft.AspNetCore.Antiforgery

@inject IAntiforgery antiforgery

@{
    var tokenSet = antiforgery.GetAndStoreTokens(Context);
}
```

When posting the form, the header value generated can be provided, where it will be validated server-side before accepting the request.

```javascript
    let response = await fetch("/umbraco/forms/api/v1.0/entries/" + formId, {
        method: "POST",
        headers: {
            "Content-Type": "application/json",
            "@tokenSet.HeaderName" : "@tokenSet.RequestToken"
        },
        body: JSON.stringify(data),
    });
```

## Rendering and Submitting forms with JavaScript

For an illustrative example showing how a form can be rendered, validated and submitted using the API and vanilla JavaScript, please [see this gist](https://gist.github.com/AndyButland/9371175d6acf24a5307b053398f08448).

---

Prev: [Content Apps](../ContentApps/index.md) &emsp; &emsp; &emsp; &emsp; &emsp; &emsp; &emsp; &emsp; Next: [Block List Filters](../BlockListFilters/index.md)<|MERGE_RESOLUTION|>--- conflicted
+++ resolved
@@ -1,16 +1,9 @@
 ---
 versionFrom: 10.0.0
-<<<<<<< HEAD
-meta.Title: "Headless/AJAX Forms"
----
-
-# Headless/AJAX Forms
-=======
 meta.Title: "Headless/Asynchronous JavaScript and XML (AJAX)  Forms"
 ---
 
-# Headless/Asynchronous JavaScript And XML (AJAX)
->>>>>>> 5f1cda4f
+# Headless/AJAX Forms
 
 From version 10.2, Umbraco Forms provides an API for client-side rendering and submission of forms. This will be useful when you want to handle forms in a headless style scenario.
 
