---
versionFrom: 9.0.0
versionTo: 10.0.0
meta.Title: "Umbraco Forms configuration"
meta.Description: "In Umbraco Forms it's possible to customize the functionality with various configuration values."
---

# Configuration

With Umbraco Forms it's possible to customize the functionality with various configuration values.

## Editing configuration values

All configuration for Umbraco Forms is held in the `appSettings.json` file found at the root of your Umbraco website.  If the configuration has been customized to use another source, then the same keys and values discussed in this article can be applied there.

The convention for Umbraco configuration is to have package based options stored as a child structure below the `Umbraco` element, and as a sibling of `CMS`.  Forms configuration follows this pattern, i.e.:

```json
{
  ...
  "Umbraco": {
    "CMS": {
        ...
    },
    "Forms": {
        ...
    }
  }
}
```

All configuration for Forms is optional. In other words, all values have defaults that will be applied if no configuration is available for a particular key.

For illustration purposes, the following structure represents the full set of options for configuration of Forms, along with the default values. This will help when you need to provide a different setting to understand where it should be applied.

```json
  "Forms": {
    "FormDesign": {
      "DisableAutomaticAdditionOfDataConsentField": false,
      "DisableDefaultWorkflow": false,
      "MaxNumberOfColumnsInFormGroup": 12,
      "DefaultTheme": "default",
      "DefaultEmailTemplate": "Forms/Emails/Example-Template.cshtml",
      "Defaults": {
        "ManualApproval": false,
        "DisableStylesheet": false,
        "MarkFieldsIndicator": "NoIndicator",
        "Indicator": "*",
        "RequiredErrorMessage": "Please provide a value for {0}",
        "InvalidErrorMessage": "Please provide a valid value for {0}",
        "ShowValidationSummary": false,
        "HideFieldValidationLabels": false,
        "MessageOnSubmit": "Thank you",
        "StoreRecordsLocally": true,
        "AutocompleteAttribute": "",
        "DaysToRetainSubmittedRecordsFor": 0,
        "DaysToRetainApprovedRecordsFor": 0
      },
      "RemoveProvidedEmailTemplate": false,
      "FormElementHtmlIdPrefix": "",
      "SettingsCustomization": {
        "DataSourceTypes": {},
        "FieldTypes": {},
        "PrevalueSourceTypes": {},
        "WorkflowTypes": {},
      }
    },
    "Options": {
      "IgnoreWorkFlowsOnEdit": "True",
      "ExecuteWorkflowAsync": "False",
      "AllowEditableFormSubmissions": false,
      "AppendQueryStringOnRedirectAfterFormSubmission": false,
      "CultureToUseWhenParsingDatesForBackOffice": "",
      "TriggerConditionsCheckOn": "change",
      "ScheduledRecordDeletion": {
        "Enabled": true,
        "FirstRunTime": "",
        "Period": "1.00:00:00"
      }
    },
    "Security": {
      "DisallowedFileUploadExtensions": "config,exe,dll,asp,aspx",
      "EnableAntiForgeryToken": true,
      "SavePlainTextPasswords": false,
      "DisableFileUploadAccessProtection": false,
      "DefaultAccessToNewForms": "Grant",
      "ManageSecurityWithUserGroups": false,
      "GrantAccessToNewFormsForUserGroups": "admin,editor"
    },
    "FieldTypes": {
      "DatePicker": {
        "DatePickerYearRange": 10
      },
      "Recaptcha2": {
        "PublicKey": "",
        "PrivateKey": ""
      },
      "Recaptcha3": {
        "SiteKey": "",
        "PrivateKey": ""
      },
      "RichText": {
        "DataTypeId": "ca90c950-0aff-4e72-b976-a30b1ac57dad"
      }
    }
  }
```

## Form design configuration

### DisableAutomaticAdditionOfDataConsentField

This configuration value expects a `true` or `false` value and can be used to disable the feature where all new forms are provided with a default "Consent for storing submitted data" field on creation. Defaults to `false`.

### DisableDefaultWorkflow

This configuration value expects a `true` or `false` value and can be used to toggle if new forms that are created adds an email workflow to send the result of the form to the current user who created the form. Defaults to `false`.

### MaxNumberOfColumnsInFormGroup

This setting controls the maximum number of columns that can be created by editors when they configure groups within a form. The default value used if the setting value is not provided is 12.

### DefaultTheme
This setting allows you to configure the name of the theme to use when an editor has not specifically selected one for a form.  If empty or missing, the default value of "default" is used.  If a custom default theme is configured, it will be used for rendering forms where the requested file exists, and where not, will fall back to the out of the box default theme.

### DefaultEmailTemplate
When creating an empty form, a single workflow is added that will send an email to the current user's address. By default, the template shipped with Umbraco Forms is available at `Forms/Emails/Example-Template.cshtml` is used.

If you have created a custom template and would like to use that as the default instead, you can set the path here using this configuration setting.

### RemoveProvidedEmailTemplate
From Forms 10.2, the provided template can be removed from the selection if you have created email templates for the "send Razor email" workflow. To do this, set this value to `true`.

### RemoveProvidedFormsTemplates
Similarly, from Forms 10.2, the provided form templates available from the form creation dialog can be removed from selection. To do this, set this configuration value to `true`.

### FormElementHtmlIdPrefix
By default the value of HTML `id` attribute rendered for fieldsets and fields using the default theme is the GUID associated with the form element. Although [this is valid](https://developer.mozilla.org/en-US/docs/Web/HTML/Global_attributes/id), some browsers, particularly Safari, may report issues with this if the identifier begins with a number. To avoid such issues, from Forms 10.2, the attribute values can be prefixed with the value provided in this configuration element.

For example, providing a value of `"f_"` will apply a prefix of "f_" to each fieldset and field `id` attribute.

<<<<<<< HEAD
### SettingsCustomization
Forms 10.2 introduced the ability to configure settings for the field, workflow, datasource and prevalue sources.  The default behaviour for Forms when a new field or workflow is added to to a form is for each setting to be empty. The values are then completed in by the editor.  All settings defined on the type are displayed for entry.
=======
###
Forms 10.2 introduced the ability to configure settings for the field, workflow, data source, and prevalue sources.  The default behavior, when a new field or workflow is added to a form, is for each setting to be empty. The values are then completed by the editor.  All settings defined on the type are displayed for entry.
>>>>>>> f7202ee5

In some situations, you may want to hide certain settings from entry, so they always take an empty value. In others, you may want to provide a default value that the editor can accept or amend.  And lastly, you may have a requirement for a fixed, non-empty value, that's enforced by the organization and not editable.  Each of these scenarios can be supported by this configuration setting.

It consists of four dictionaries, one for each type:

- `DataSourceTypes`
- `FieldTypes`
- `PrevalueSourceTypes`
- `WorkflowTypes`

Each dictionary can be identified using the GUID or alias of the type as the key. The value is set to the following structure that contains three settings:

```json
{
  "IsHidden": true|false,
  "DefaultValue": "",
  "IsReadOnly": true|false
}
```

- `IsHidden` - if provided and set to true the setting will be hidden and will always have an empty value.
- `DefaultValue` - if provided the value will be pre-filled when a type using it is created.
- `IsReadOnly` - used in conjunction with the above, if set the field won't be editable and hence whatever is set as the `DefaultValue` won't be able to be changed. If set to false (or omitted) the editor can change the value from the default.

In this example, the sender address field on a workflow for sending emails can be hidden, such that the system configured value is always used:

```json
  "SettingsCustomization": {
    "WorkflowTypes": {
      "sendEmailWithRazorTemplate": {
        "SenderEmail": {
          "IsHidden": true
        }
      }
    },
  }
```

Here an organization-approved reCAPTCHA score threshold is defined, that can't be changed by editors:

```json
  "SettingsCustomization": {
    "FieldTypes": {
      "recaptcha3": {
        "ScoreThreshold": {
          "DefaultValue": "0.8",
          "IsReadOnly": true
        }
      }
    },
  }
```

In order to configure this setting, you will need to know the GUID or alias for the type and the property name for each setting. You can find [these values for the built-in Forms types here](./type-details.md).

Take care to not hide any settings that are required for the particular field or workflow type (for example, the `Subject` field for email workflows). If you do that, the item will fail validation when an editor tries to create it.

The default value and read-only settings apply to most setting types. There is an exception for complex ones where a default string value isn't appropriate. An example of one of these is the field mapper used in the "Send to URL" workflow.

### Form default settings configuration

The following configured values are applied to all forms as they are created. They can then be amended on a per-form basis via the Umbraco backoffice.

Once the form has been created, the values are set explicitly on the form, so subsequent changes to the defaults in configuration won't change the settings used on existing forms.

#### ManualApproval

This setting needs to be a `true` or `false` value and will allow you to toggle if a form allows submissions to be post moderated. Most use cases are for publicly shown entries such as blog post comments or submissions for a social campaign. Defaults to `false`.

#### DisableStylesheet

This setting needs to be a `true` or `false` value and will allow you to toggle if the form will include some default styling with the Umbraco Forms CSS stylesheet. Defaults to `false`.

#### MarkFieldsIndicator

This setting can have the following values to allow you to toggle the mode of marking mandatory or optional fields:

* `NoIndicator` (default)
* `MarkMandatoryFields`
* `MarkOptionalFields`

#### Indicator

This setting is used to mark the mandatory or optional fields based on the setting above. By default this is an asterisk `*`.

#### RequiredErrorMessage

This allows you to configure the required error validation message. By default this is `Please provide a value for {0}` where the `{0}` is used to replace the name of the field that is required.

#### InvalidErrorMessage

This allows you to configure the invalid error validation message. By default this is `Please provide a valid value for {0}` where the `{0}` is used to replace the name of the field that is invalid.

#### ShowValidationSummary

This setting needs to be a `true` or `false` value and will allow you to toggle if the form will display all form validation error messages in a validation summary together.  Defaults to `false`.

#### HideFieldValidationLabels

This setting needs to be a `true` or `false` value and will allow you to toggle if the form will show inline validation error messages next to the form field that is invalid.  Defaults to `false`.

#### MessageOnSubmit

This allows you to configure what text is displayed when a form is submitted and is not being redirected to a different content node. Defaults to `Thank you`.

#### StoreRecordsLocally

This setting needs to be a `True` or `False` value and will allow you to toggle if form submission data should be stored in the Umbraco Forms database tables. By default this is set to `True`.

#### AutocompleteAttribute

This setting provides a value to be used for the `autocomplete` attribute for newly created forms.  By default the value is empty, but can be set to `on` or `off` to have that value applied as the attribute value used when rendering the form.

#### DaysToRetainSubmittedRecordsFor

Introduced in 10.2, this setting controls the initial value of the number of days to retain form submission records for newly created forms. By default the value is 0, which means records will not be deleted at any time and are retained forever.

If set to a positive number, a date value calculated by taking away the number of days configured from the current date is found. Records in the 'submitted' state, that are older than this date, will be flagged for removal.

#### DaysToRetainApprovedRecordsFor

Applies as per `DaysToRetainSubmittedRecordsFor` but for records in the 'approved' state.

## Package options configuration

### IgnoreWorkFlowsOnEdit

This configuration expects a `True` or `False` string value, or a comma-separated list of form names, and allows you to toggle if a form submission is edited again, that the workflows on the form will re-fire after an update to the form submission. This is used in conjunction with the `AllowEditableFormSubmissions` configuration value. Defaults to `True`.

### ExecuteWorkflowAsync

This configuration key is *experimental* and will allow Workflows to be executed in an asynchronous manner. The value can be a `True` or `False` string value, or a comma-separated list of form names. Defaults to `False`.

### AllowEditableFormSubmissions

This configuration value expects a `true` or `false` value and can be used to toggle the functionality to allow a form submission to be editable and re-submitted. When the value is set to `true` it allows Form Submissions to be edited using the following querystring for the page containing the form on the site. `?recordId=GUID` Replace `GUID` with the GUID of the form submission. Defaults to `false`.

:::note
There was a typo in this setting where it had been named as `AllowEditableFormSubmisisons`. This is the name that needs to be used in configuration for Forms 9.  In Forms 10 this was be corrected to the now documented value of `AllowEditableFormSubmissions`.
:::

:::warning
Enable this feature ONLY if you understand the security implications.
:::

### AppendQueryStringOnRedirectAfterFormSubmission

When redirecting following a form submission, a `TempData` value is set that is used to ensure the submission message is displayed rather than the form itself. In certain situations, such as hosting pages with forms in IFRAMEs from other websites, this value is not persisted between requests.

By setting the following value to True, a querystring value of `formSubmitted=<id of submitted form>`, will be used to indicate a form submitted on the previous request.

### CultureToUseWhenParsingDatesForBackOffice
This setting has been added in 9.5 and 10.1, to help resolve an issue with multi-lingual setups.

When Umbraco Forms stores data for a record, it saves the values submitted for each field into a dedicated table for each type (string, date etc.). It also saves a second copy of the record in a JSON structure which is more suitable for fast look-up and display in the backoffice. Date values are serialized using the culture used by the front-end website when the form entry is stored.

When displaying the data in the backoffice, the date value needs to be parsed back into an actual date object for formatting. And this can cause a problem if the backoffice user is using a different language, and hence culture setting, than that used when the value was stored.

From 9.5 and 10.1 onwards, the culture used when storing the form entry is recorded, thus we can ensure the correct value is used when parsing the date. However, this doesn't help for historically stored records. To at least partially mitigate the problem, when you have editors using different languages to a single language presented on the website front-end, you can set this value to match the culture code used on the website. This ensures the date fields in the backoffice are correctly presented.

Taking an example of a website globalization culture code setting of "en-US" (and a date format of `m/d/y`), but an editor uses "en-GB" (which formats dates as of `d/m/y`). By setting the value of this configuration key to "en-US", you can ensure that the culture when parsing dates for presentation in the backoffice will match that used when the value was stored.

If no value is set, and no culture value was stored alongside the form entry, the culture based on the language associated with the current backoffice user will be used.

### TriggerConditionsCheckOn

This configuration setting provides control over the client-side event used to trigger conditions. The `change` event is the default used if this setting is empty. It can also be set to a value of `input`. The main difference seen here relates to text fields, with the "input" event firing on each key press, and the "change" only when the field loses focus.

### ScheduledRecordDeletion

Scheduled deletion of records older than a specified number of days was a feature introduced in Forms 10.2.  It uses a background task to run the cleanup operation, which can be customized with the following settings.

#### Enabled

By default this value is `false` and no data will be removed. Even if forms are configured to have submitted data cleaned up, no records will be deleted. A note will be displayed in the backoffice indicating this status.

Set to `true` to enabled the background task.

#### FirstRunTime

This will configure when the record deletion process will run for the first time. If the value is not configured the health checks will run after a short delay following the website start. The value is specified as a string in crontab format. For example, a value of `"* 4 * * *"` will first run the operation at 4 a.m.

#### Period

Defines how often the record deletion process will run. The default value is `1.00:00:00` which is equivalent to once every 24 hours.  Shorter or longer periods can be set using different datetime strings.

## Security configuration

### DisallowedFileUploadExtensions

When using the File Upload field in a form, editors can choose which file extensions they want to accept. When an image is expected, they can for example specify that only `.jpg` or `.png` files are uploaded.

There are certain file extensions that in almost all cases should never be allowed, which are held in this configuration value. This means that even if an editor has selected to allow all files, any files that match the extensions listed here will be blocked.

By default, .NET related code files like `.config` and `.aspx` are included in this deny list. You can add or - if you are sure - remove values from this list to meet your needs.

### EnableAntiForgeryToken

This setting needs to be a `true` or `false` value and will enable the ASP.NET Anti Forgery Token and we recommend that you enable this option. Defaults to `true`.

In certain circumstances, including hosting pages with forms in IFRAMEs from other websites, this may need to be set to `false`.

### SavePlainTextPasswords

This setting needs to be a `true` or `false` value and controls whether password fields provided in forms will be saved to the database. Defaults to `false`.

### DisableFileUploadAccessProtection
In Umbraco Forms 9.2.0, protection was added to uploaded files to prevent users from accessing them if they aren't logged into the backoffice and have permission to manage the form for which the file was submitted. As a policy of being "secure by default", the out of the box behavior is that this access protection is in place.

If for any reason you need to revert to the previous behavior, or have other reasons where you want to permit unauthenticated users from accessing the files, you can turn off this protection by setting this configuration value to `true`.

### DefaultAccessToNewForms
In Umbraco Forms 9.3.0, this setting was added to add control over access to new forms.  The default behavior is for all users to be granted access to newly created forms. To amend that to deny access,
the setting can be updated to a value of `Deny`.  A value of `Grant` or configuration with the setting absent preserves the default behavior.

### ManageSecurityWithUserGroups
Umbraco Forms 9.3.0 introduced the ability to administer access to Umbraco Forms using Umbraco's user groups. This can be used instead or in addition to the legacy administration which is at the level of the individual user.  Set this option to `true` to enable the user group permission management functionality.

### GrantAccessToNewFormsForUserGroups
Also introduced in Umbraco Forms 9.3.0, this setting takes a comma-separated list of user group aliases which will be granted access automatically to newly created forms.  This setting only takes effect when `ManageSecurityWithUserGroups` is set to `true`.

There are two "special" values that can be applied within or instead of the comma-separated list.

A value of `all` will give access to the form to all user groups.

A value of `form-creator` will give access to all the user groups that the user who created the form is part of.

## Field type specific configuration

### Date picker field type configuration

#### DatePickerYearRange

This setting is used to configure the Date Picker form field range of years that is available in the date picker. By default this is a small range of 10 years.

### reCAPTCHA v2 field type configuration

#### PublicKey & PrivateKey

Both of these configuration values are needed in order to use the "*Recaptcha2*" field type implementing legacy ReCaptcha V2 from Google. You can obtain both of these values after signing up to create a ReCaptcha key here - <https://www.google.com/recaptcha/admin>

Google has renamed these recently and the `Site Key` refers to `RecaptchaPublicKey` and `Secret Key` is to be used for `RecaptchaPrivateKey`

### reCAPTCHA v3 field type configuration

#### SiteKey & PrivateKey

Both of these configuration values are needed in order to use the "*reCAPTCHA V3 with Score*" field type implementing ReCaptcha V3 from Google.

You can obtain both of these values after signing up to create a ReCaptcha key here:  <https://www.google.com/recaptcha/admin>.

### Rich text field type configuration

#### DataTypeId

Sets the Data Type Guid to use to obtain the configuration for the rich text field type. If the setting is absent, the value of the default rich text Data Type created by Umbraco on a new install is used.

---

Prev: [Extending](../Extending/index.md) &emsp; &emsp; &emsp; &emsp; &emsp; &emsp; &emsp; &emsp; Next: [Security](../Security/index.md)<|MERGE_RESOLUTION|>--- conflicted
+++ resolved
@@ -139,13 +139,8 @@
 
 For example, providing a value of `"f_"` will apply a prefix of "f_" to each fieldset and field `id` attribute.
 
-<<<<<<< HEAD
 ### SettingsCustomization
-Forms 10.2 introduced the ability to configure settings for the field, workflow, datasource and prevalue sources.  The default behaviour for Forms when a new field or workflow is added to to a form is for each setting to be empty. The values are then completed in by the editor.  All settings defined on the type are displayed for entry.
-=======
-###
 Forms 10.2 introduced the ability to configure settings for the field, workflow, data source, and prevalue sources.  The default behavior, when a new field or workflow is added to a form, is for each setting to be empty. The values are then completed by the editor.  All settings defined on the type are displayed for entry.
->>>>>>> f7202ee5
 
 In some situations, you may want to hide certain settings from entry, so they always take an empty value. In others, you may want to provide a default value that the editor can accept or amend.  And lastly, you may have a requirement for a fixed, non-empty value, that's enforced by the organization and not editable.  Each of these scenarios can be supported by this configuration setting.
 
