--- conflicted
+++ resolved
@@ -1,10 +1,4 @@
-<<<<<<< HEAD
-# Dataresolvers
-A dataresolver is a way to add meaning to objects courier doesn't understand. For instance, if you have a document with a custom data type, and the data type stores a NodeID reference to another page (like a content picker), Courier doesn't know the number refers to another node, but by adding a dataresolver, you can tell courier that items with the data type, contains a node ID, and add the needed dependencies and resources to have a successful deployment.
-=======
-﻿# Dataresolvers
-A dataresolver is a way to add meaning to objects courier doesn't understand. For instance, if you have a document with a custem data type, and the data type stores a NodeID reference to another page (like a content picker), Courier doesn't know the number refers to another node, but by adding a dataresolver, you can tell courier that items with the data type, contains a node ID, and add the needed dependencies and resources to have a successful deployment.
->>>>>>> 986136e3
+
 
 ### AscxFiles
 * **Full name:** `Umbraco.Courier.DataResolvers.ascxFiles`
@@ -160,11 +154,4 @@
 
 ### UsercontrolWrapper
 * **Full name:** `Umbraco.Courier.DataResolvers.UsercontrolWrapper`
-* **Triggers on:**  The UsercontrolWrapper Data types
-<<<<<<< HEAD
-*If the data type has a .ascx file selected as render, the file is added as a resource to ensure it is transfered with the data type.
-
-=======
-*If the data type has a .ascx file selected as render, the file is added as a resource to ensure it is transferred with the data type.
-
->>>>>>> 986136e3
+* **Triggers on:**  The UsercontrolWrapper Data types