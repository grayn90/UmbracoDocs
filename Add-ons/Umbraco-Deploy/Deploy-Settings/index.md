---
versionFrom: 8.0.0
meta.Title: "Umbraco Deploy settings"
meta.Description: "Various settings for Umbraco Deploy"
---

# Configurations for Deployments

The UmbracoDeploy.Settings.config file is empty by default, but there are some optional settings you can set in the file to ignore certain types of file, increase timeout limits, etc.

## Edition

The default value for this setting is `Default`, which configures Umbraco Deploy to work according to how we expect most customers to use the product. Umbraco schema, such as Document and Data Types, are serialized to disk as `.uda` files in save operations. These are checked into source control and used to update the schema in the upstream environments via a trigger from your CI/CD pipeline, or automatically if using Umbraco Cloud.

Items managed by editors - content, media and optionally forms, dictionary items and members - are deployed between environments using the transfer and restore options available in the backoffice.

It is possible to use this method for all Umbraco data, by setting the value of this setting to `BackOfficeOnly`. With this in place, all data, including what is typically considered as schema, are available for transfer via the backoffice.

Our recommended approach is to leave this setting as `Default` and use source control and a deployment pipeline to ensure that structural changes to Umbraco are always aligned with the code and template amends that use them.

However, we are aware that some customers prefer the option to use the backoffice for all data transfers. If that is the case, the `BackOfficeOnly` setting will allow this.

```xml
<?xml version="1.0" encoding="utf-8"?>
<settings xmlns="urn:umbracodeploy-settings">
    <deploy edition="Default|BackOfficeOnly" />
</settings>
```

## ExcludedEntityTypes

This setting allows you to exclude a certain type of entity from being deployed. This is **not** recommended to set, but sometimes there may be issues with the way a custom media fileprovider works with your site and you will need to set it for media files. Here is an example:

```xml
<?xml version="1.0" encoding="utf-8"?>
<settings xmlns="urn:umbracodeploy-settings">
  <excludedEntityTypes>
    <add type="media-file" />
  </excludedEntityTypes>
</settings>
```

## RelationTypes

This setting allows you to manage how relations are deployed between environments. You will need to specify an alias and a mode for each relationtype. The mode can be either:

- `Exclude` - This causes the relation to be excluded and not transferred on deployments.
- `Weak` - This causes the relation to be deployed if both content items are found on the target environment.
- `Strong` - This requires the content item that is related is set as a dependency, so if anything is added as a relation it would also add it as a dependency.

```xml
<?xml version="1.0" encoding="utf-8"?>
<settings xmlns="urn:umbracodeploy-settings">
    <relationTypes>
        <relationType alias="relateParentDocumentOnDelete" mode="Weak" />
        <relationType alias="relateShopItemOnCreate" mode="Exclude" />
    </relationTypes>
</settings>
```

## ValueConnectors

This setting is used by package creators who wants their custom editors to work with Deploy. The packages should be creating this setting automatically. There is a community driven package that has value connectors for Deploy called [Deploy Contrib](https://github.com/umbraco/Umbraco.Deploy.Contrib).

Here is an example of how the setting can look:

```xml
<?xml version="1.0" encoding="utf-8"?>
<settings xmlns="urn:umbracodeploy-settings">
    <valueConnectors>
        <valueConnector alias="nuPickers.DotNetCheckBoxPicker"
                        type="Umbraco.Deploy.Contrib.Connectors.ValueConnectors.NuPickersValueConnector,Umbraco.Deploy.Contrib.Connectors" />
        <valueConnector alias="nuPickers.DotNetDropDownPicker"
                        type="Umbraco.Deploy.Contrib.Connectors.ValueConnectors.NuPickersValueConnector,Umbraco.Deploy.Contrib.Connectors" />
        <valueConnector alias="nuPickers.DotNetPrefetchListPicker"
                        type="Umbraco.Deploy.Contrib.Connectors.ValueConnectors.NuPickersValueConnector,Umbraco.Deploy.Contrib.Connectors" />
        <valueConnector alias="nuPickers.DotNetTypeaheadListPicker"
                        type="Umbraco.Deploy.Contrib.Connectors.ValueConnectors.NuPickersValueConnector,Umbraco.Deploy.Contrib.Connectors" />
    </valueConnectors>
</settings>
```

## Timeout settings

Umbraco Deploy have a few built-in timeouts, which on larger sites might need to be modified. You will usually see these timeouts in the backoffice with an exception mentioning a timeout. It will be as part of a full restore or a full deploy of an entire site. In the normal workflow you should never hit these timeouts.

The defaults will cover most though. Changing the defaults by updating the `/Config/UmbracoDeploy.settings.config`. There are four settings available:

- `sessionTimeout`
- `sourceDeployTimeout`
- `httpClientTimeout`
- `databaseCommandTimeout`

These timeout settings default to 20 minutes, but if you are transferring a lot of data you may need to increase it.

:::note
It's important that these settings are added to both the source and target environments in order to work.
:::

A fifth timeout setting is available from Umbraco Deploy 9.5 and 10.1, allowing for the adjustment of the maxmimum time allowed for disk operations such as schema updates.

- `diskOperationsTimeout`

This setting defaults to 5 minutes.

All of these times are in *seconds*:

```xml
<?xml version="1.0" encoding="utf-8"?>
<settings xmlns="urn:umbracodeploy-settings">
    <deploy sessionTimeout="1800" sourceDeployTimeout="1800" httpClientTimeout="1800" databaseCommandTimeout="1800" diskOperationsTimeout="60" />
</settings>
```

## Batch settings

Even with appropriate settings of the above timeouts, Deploy's backoffice transfer operations can hit a hard limit imposed by the hosting environment. For Azure, this is around 4 minutes. This will typically only be reached if deploying a considerable amount of items in one go. For example, a media folder with thousands of items can reach this limit.

An error message of `500 - The request timed out. The web server failed to respond within the specified time.` will be reported.

If encountering this issue, there are two batch settings that can be applied with integer values (for example 500). This will cause Deploy to transfer items in batches, up to a maximum size. This will allow each individual batch to complete within the time available.

- `sourceDeployBatchSize` - applies a batch setting for the transfer of multiple selected items to an upstream environment (such as a media folder with many images).
- `packageBatchSize` - applies a batch setting to the processing of a Deploy "package", which contains all the items selected for a Deploy operation, plus all the determined dependencies and relations.

```xml
<?xml version="1.0" encoding="utf-8"?>
<settings xmlns="urn:umbracodeploy-settings">
    <deploy sourceDeployBatchSize="1000" packageBatchSize="500" />
</settings>
```

## Transfer Queue

In earlier versions of Umbraco Deploy, the transfer queue was implemented using in-memory storage. As a result, it would not be persisted across application restarts.

From 4.7, a database backed queue was implemented and is used by default.

If for any reason there was a need to revert to the previous implementation, the follwoing setting can be used.

```xml
<?xml version="1.0" encoding="utf-8"?>
<settings xmlns="urn:umbracodeploy-settings">
    <deploy useDatabaseBackedTransferQueue="false" />
</settings>
```

## Transfer Forms data as content

In order for Deploy to handle Forms data as content, you'll need to add the following setting to `UmbracoDeploy.Settings.config`:

```xml
<?xml version="1.0" encoding="utf-8"?>
<settings xmlns="urn:umbracodeploy-settings">
    <forms transferFormsAsContent="true" />
</settings>
```

On changing this value from `false` to `true`, make sure to remove any `.uda` files for Forms entities that have already been serialized to disk. These will no longer be updated. By deleting them you avoid any risk of them being processed in future and inadvertently reverting a form to an earlier state.

## Transfer dictionary items as content

In a similar way, Deploy can be configured to allow for backoffice transfers of dictionary items instead of using files serialized to disk, by adding the following setting to `UmbracoDeploy.Settings.config`:

```xml
<?xml version="1.0" encoding="utf-8"?>
<settings xmlns="urn:umbracodeploy-settings">
    <dictionary transferDictionaryAsContent="true" />
</settings>
```

Please see the note above under _TransferFormsAsContent_ on the topic of removing any existing serialized files having changed this value to `true`.

## Ignoring missing languages For dictionary items

When deploying dictionary items, an exception will be thrown if a translation is provided for a language that doesn't exist in the target environment.

Normally this is a useful fail-safe to ensure translations aren't lost in the transfer operation.

```xml
<?xml version="1.0" encoding="utf-8"?>
<settings xmlns="urn:umbracodeploy-settings">
    <dictionary ignoreMissingLanguagesForDictionaryItems="false" />
</settings>
```

If you have deleted languages that have already existing translations, you may want to temporarily remove this check. You can do that by setting this value to `true`.

When this is in place a translation for a language that doesn't exist in the target environment will be ignored. A warning message will be output to the log.

## Setting empty dictionary items on transfer

When deploying dictionary items, Umbraco Deploy follows the approach used for all content, emptying values that are transferred and set.

If you transfer a dictionary item with an empty translation to another environment that already contains a translation, it will be overwritten.

```xml
<?xml version="1.0" encoding="utf-8"?>
<settings xmlns="urn:umbracodeploy-settings">
    <dictionary transferDictionaryAsContent="true" setEmptyDictionaryItemsOnTransfer="true" />
</settings>
```

Set this value to `false` to not overwrite already populated values with empty strings.

## Transfer members

As of version 4.5.0, it's also possible to transfer members and member groups via the back-office between environments.  This is disabled by default as a deliberate decision to make use of the feature needs to be taken, as for most installations it will make sense to have member data created and managed only in production. There are obvious potential privacy concerns to consider too.  However, if being able to deploy and restore this information between environments makes sense for the specific workflow of your project, it's a supported scenario.

To enable, add the following setting to your `UmbracoDeploy.Settings.config` configuration file:

```xml
<?xml version="1.0" encoding="utf-8"?>
<settings xmlns="urn:umbracodeploy-settings">
    <members allowMembersDeploymentOperations="None|Restore|Transfer|All"
             transferMemberGroupsAsContent="true|false" />
</settings>
```

The `allowMembersDeploymentOperations` setting can take four values:

- `None` - member deployment operations are not enabled (the default value if the setting is missing)
- `Restore` - restore of members from upstream environments via the backoffice is enabled
- `Transfer` - transfer of members to upstream environments via the backoffice is enabled
- `All` - restore and transfer of members from upstream environments via the backoffice is enabled

It's important to ensure a common machine key is setup for all environments. This will ensure hashed passwords remain usable in the destination environment.

With `transferMemberGroupsAsContent` set to `true`, member groups can also be transferred via the backoffice, and groups identified as dependencies of members being transferred will be automatically deployed.

Please see the note above under _TransferFormsAsContent_ on the topic of removing any existing serialized files having changed this value to `true`.

## Exporting member groups

This setting is to be defined and set to false only if you are using an external membership provider for your members. You will not want to export Member Groups that would no longer be managed by Umbraco but by an external membership provider.

Setting the `exportMemberGroups` to false will no longer export Member Groups to .uda files on disk. By default if this setting is not present, its value will automatically be set to true as most sites use Umbraco's built-in membership provider and thus will want the membership groups exported.

```xml
<?xml version="1.0" encoding="utf-8"?>
<settings xmlns="urn:umbracodeploy-settings">
    <deploy exportMemberGroups="false" />
</settings>
```

## Ignore broken dependencies

When restoring or transferring content, Umbraco Deploy will make checks to ensure that any dependent content, media or other items are either present in the target environment, or can be deployed from the source environment.

For example, if you have a media picker on a content item, that references a media item that's been deleted or is in the recycle bin, you'll get an error and the deploy won't complete until the issue is resolved (by removing the reference to the deleted media item).

You can configure deploy to ignore these issues and proceed with the transfer operation without warning, with the following setting:

```xml
<?xml version="1.0" encoding="utf-8"?>
<settings xmlns="urn:umbracodeploy-settings">
    <deploy ignoreBrokenDependencies="true" />
</settings>
```

For finer control of the above setting you can add a further attribute named `ignoreBrokenDependenciesBehavior` and set the value to either `All` (the default), `Transfer` or `Restore`.

For example, using the following settings, you will have an installation that ignores broken dependencies when restoring from an upstream environment.  It will however still prevent deployment and report any dependency issues when attempting a transfer to an upstream environment.

```xml
<?xml version="1.0" encoding="utf-8"?>
<settings xmlns="urn:umbracodeploy-settings">
    <deploy ignoreBrokenDependencies="true"
            ignoreBrokenDependenciesBehavior="Restore" />
</settings>
```

## Memory cache reload

Some customers have reported intermittent issues related to Umbraco's memory cache following deployments, which are resolved by a manual reload of the cache via the _Settings > Published Status > Caches_ dashboard.  If you are running into such issues and are able to accomodate a cache clear after deployment, this workaround can be automated via the following setting:

```xml
<?xml version="1.0" encoding="utf-8"?>
<settings xmlns="urn:umbracodeploy-settings">
    <deploy reloadMemoryCacheFollowingDiskReadOperation="true" />
</settings>
```

By upgrading to the most recent available version of the CMS major you are running, you'll be able to benefit from the latest bug fixes and optimizations in this area.  That should be your first option if encountering cache related issues. Failing that, or if a CMS upgrade is not an option, then this workaround can be considered.

## Deployment of culture & hostnames settings

Culture and hostname settings, defined per content item for culture invariant content, are not deployed between environments by default but can be opted into via configuration.

```xml
<?xml version="1.0" encoding="utf-8"?>
<settings xmlns="urn:umbracodeploy-settings">
    <content allowDomainsDeploymentOperations="None|Culture|Absolute|Hostname|All" />
</settings>
```

To enable this, set the configuration value as appropriate for the types of domains you want to allow:

- `Culture` - the language setting for the content, defined under "Culture"
- `AbsolutePath` - values defined under "Domains" with an absolute path, e.g. "/en"
- `Hostname` - values defined under "Domains" with a full host name, e.g. "en.mysite.com"

Combinations of settings can be applied, e.g. `Hostname,AbsolutePath`.

## Deployment of public access settings

When deploying content items, public access rules based on member groups are transferred. You can amend this behavior using this setting.

```xml
<?xml version="1.0" encoding="utf-8"?>
<settings xmlns="urn:umbracodeploy-settings">
    <content allowPublicAccessDeploymentOperations="None|AddOrUpdate|Remove|All" />
</settings>
```

* `None` - no public access rules will be transferred
* `AddOrUpdate` - public access rules added or updated in a source environment will be transferred to the destination
* `Remove` - public access rules removed a source environment will be removed in the destination
* `All` - all public access information will be transferred

`AddOrUpdate` is the default setting used if no value is configured.

## Deployment of trashed content

Specifies options for handling trashed content (documents, media and members) on export or import:

```xml
<?xml version="1.0" encoding="utf-8"?>
<settings xmlns="urn:umbracodeploy-settings">
    <content trashedContentDeploymentOperations="None|Export|Import|All" />
</settings>
```

You can amend this behavior using this setting:

<<<<<<< HEAD
- *None* - trashed content will not be exported or imported
- *Export* - trashed content will be included in an export
- *Import* - trashed content will be processed and moved to the recycle bin on import
- *All* - trashed content will be included in an export, processed and moved to the recycle bin on import
=======
* `None` - trashed content will not be exported or imported
* `Export` - trashed content will be included in an export
* `Import` - trashed content will be processed and moved to the recycle bin on import
* `All` - trashed content will be included in an export, processed and moved to the recycle bin on import
>>>>>>> 5f998fcc

## Media File Checksum Calculation Method

Deploy will do comparisons between the entities in different environments to determine if they match and decide whether to include them in the operation. By default, for media files, a check is made on a portion of the initial bytes of the file.

This corresponds to the default setting of `PartialFileContents`.

If a lot of files need to be checked, this can be slow, and a faster option is available that uses the file metadata. The only downside of changing this option is a marginally increased chance of Deploy considering a media file hasn't changed when it has.  This would omit it from the deployment.

To use this method, set the value to `Metadata`.

```xml
<?xml version="1.0" encoding="utf-8"?>
<settings xmlns="urn:umbracodeploy-settings">
    <deploy mediaFileChecksumCalculationMethod="PartialFileContents|Metadata" />
</settings>
```

## Number Of Signatures To Use All Relation Cache

When reviewing a set of items for a deployment operation, Deploy will retrieve and include relations. It does this either via single database lookups, or by bringing all relations into memory in one step, and retrieving them from there.

For small deployment operations, the former is the more optimal approach. It gets slow though when the number of items being transferred is large.

The cut-off before switching methods is set by this configuration value, and it defaults to an operation size of `100` items.

```xml
<?xml version="1.0" encoding="utf-8"?>
<settings xmlns="urn:umbracodeploy-settings">
    <deploy numberOfSignaturesToUseAllRelationCache="100" />
</settings>
```

## Ignore Media File Path Too Long Exception

When restoring between different media systems exceptions can occur due to file paths. They can happen between a local file system and a remote system based on blob storage. What is accepted on one system may be rejected on another as the file path is too long. Normally this will only happen for files with particularly long names.

If you are happy to continue without throwing exceptions in these instances you can set this value to `true`.  For example, this may make sense if restoring to a local or development environment. If this is done such files will be skipped, and although the media item will exist there will be no associated file.

```xml
<?xml version="1.0" encoding="utf-8"?>
<settings xmlns="urn:umbracodeploy-settings">
    <deploy continueOnMediaFilePathTooLongException="true|false" />
</settings>
```

## Suppress Cache Refresher Notifications

When a Deploy operation completes, cache refresher notifications are fired. These are used to update Umbraco's cache and search index.

In production this setting shouldn't be changed from it's default value of `false`, to ensure these additional data stores are kept up to date.

If attempting a one-off, large transfer operation, before a site is live, you could set this value to `true`. That would omit the firing and handling of these notifications and remove their performance overhead. Following which you would need to ensure to rebuild the cache and search index manually via the backoffice _Settings_ dashboards.

```xml
<?xml version="1.0" encoding="utf-8"?>
<settings xmlns="urn:umbracodeploy-settings">
    <deploy suppressCacheRefresherNotifications="true|false" />
</settings>
```

## Resolve User In Target Environment

With this setting assigned a value of `true`, Umbraco Deploy will attempt to resolve users when transfers are made to new environments.

Users and user groups are maintained separately in different environments, so it isn't always the case that an editor has accounts across all environments. When an account exists matching by email address, Deploy will associate the changes made in upstream environments with the user that initiated the transfer. Allowing the expected information about save and publish operations to be available in the audit log of the environment where the data was transferred.

When the setting is set to false, or a matching account isn't found, the audit records will be associated with the super-user administrator account.

```xml
<?xml version="1.0" encoding="utf-8"?>
<settings xmlns="urn:umbracodeploy-settings">
    <deploy resolveUserInTargetEnvironment="true|false" />
</settings>
```<|MERGE_RESOLUTION|>--- conflicted
+++ resolved
@@ -333,17 +333,10 @@
 
 You can amend this behavior using this setting:
 
-<<<<<<< HEAD
 - *None* - trashed content will not be exported or imported
 - *Export* - trashed content will be included in an export
 - *Import* - trashed content will be processed and moved to the recycle bin on import
 - *All* - trashed content will be included in an export, processed and moved to the recycle bin on import
-=======
-* `None` - trashed content will not be exported or imported
-* `Export` - trashed content will be included in an export
-* `Import` - trashed content will be processed and moved to the recycle bin on import
-* `All` - trashed content will be included in an export, processed and moved to the recycle bin on import
->>>>>>> 5f998fcc
 
 ## Media File Checksum Calculation Method
 
